{
  "name": "@sequelize/core",
  "description": "Sequelize is a promise-based Node.js ORM tool for Postgres, MySQL, MariaDB, SQLite, Microsoft SQL Server, Amazon Redshift, Snowflake’s Data Cloud, Db2, and IBM i. It features solid transaction support, relations, eager and lazy loading, read replication and more.",
  "version": "0.0.0-development",
  "funding": [
    {
      "type": "opencollective",
      "url": "https://opencollective.com/sequelize"
    }
  ],
  "repository": {
    "type": "git",
    "url": "https://github.com/sequelize/sequelize.git"
  },
  "bugs": {
    "url": "https://github.com/sequelize/sequelize/issues"
  },
  "homepage": "https://sequelize.org/",
  "main": "./lib/index.js",
  "types": "./types",
  "type": "commonjs",
  "exports": {
    ".": {
      "import": "./lib/index.mjs",
      "require": "./lib/index.js"
    },
    "./lib/*": "./lib/*.js",
    "./lib/errors": "./lib/errors/index.js",
    "./*": "./*"
  },
  "engines": {
    "node": "^12.22.0 || ^14.17.0 || >=16.0.0"
  },
  "files": [
    "lib",
    "types",
    "index.js"
  ],
  "license": "MIT",
  "dependencies": {
    "@types/debug": "^4.1.7",
    "@types/inflection": "^1.13.0",
    "@types/validator": "^13.7.1",
    "debug": "^4.3.3",
    "dottie": "^2.0.2",
    "inflection": "^1.13.2",
    "lodash": "^4.17.21",
    "moment": "^2.29.1",
    "moment-timezone": "^0.5.34",
    "pg-connection-string": "^2.5.0",
    "retry-as-promised": "^5.0.0",
    "semver": "^7.3.5",
    "sequelize-pool": "^7.1.0",
    "toposort-class": "^1.0.1",
    "uuid": "^8.3.2",
    "validator": "^13.7.0",
    "wkx": "^0.5.0"
  },
  "devDependencies": {
    "@commitlint/cli": "16.2.1",
    "@commitlint/config-angular": "16.2.1",
    "@ephys/eslint-config-typescript": "14.1.1",
    "@rushstack/eslint-patch": "1.1.0",
    "@types/chai": "4.3.0",
<<<<<<< HEAD
    "@types/lodash": "^4.14.178",
=======
    "@types/lodash": "4.14.179",
>>>>>>> ed9224c8
    "@types/mocha": "9.1.0",
    "@types/node": "16.11.26",
    "@types/sinon": "10.0.11",
    "@types/uuid": "8.3.4",
    "acorn": "8.7.0",
    "chai": "4.3.6",
    "chai-as-promised": "7.1.1",
    "chai-datetime": "1.8.0",
    "cheerio": "1.0.0-rc.10",
    "cls-hooked": "4.2.2",
    "copyfiles": "2.4.1",
    "cross-env": "7.0.3",
    "delay": "5.0.0",
    "esbuild": "0.14.23",
    "esdoc": "1.1.0",
    "esdoc-ecmascript-proposal-plugin": "1.0.0",
    "esdoc-inject-style-plugin": "1.0.0",
    "esdoc-standard-plugin": "1.0.0",
    "eslint": "8.10.0",
    "eslint-plugin-jsdoc": "37.9.4",
    "eslint-plugin-mocha": "10.0.3",
    "expect-type": "0.12.0",
    "fast-glob": "3.2.11",
    "fs-jetpack": "4.3.1",
    "husky": "7.0.4",
    "ibm_db": "2.8.1",
    "lcov-result-merger": "3.1.0",
    "lint-staged": "12.3.4",
    "mariadb": "2.5.6",
    "markdownlint-cli": "0.31.1",
    "mocha": "9.2.1",
    "module-alias": "2.2.2",
    "mysql2": "2.3.3",
    "node-hook": "1.0.0",
    "nyc": "15.1.0",
    "odbc": "2.4.2",
    "p-map": "4.0.0",
    "p-props": "4.0.0",
    "p-settle": "4.1.1",
    "p-timeout": "4.1.0",
    "pg": "8.7.3",
    "pg-hstore": "2.3.4",
    "rimraf": "3.0.2",
    "semantic-release": "19.0.2",
    "semantic-release-fail-on-major-bump": "1.0.0",
    "sinon": "13.0.1",
    "sinon-chai": "3.7.0",
    "snowflake-sdk": "1.6.7",
    "source-map-support": "0.5.21",
    "sqlite3": "npm:@vscode/sqlite3@5.0.7",
    "tedious": "14.3.0",
    "typescript": "4.5.5"
  },
  "peerDependenciesMeta": {
    "pg": {
      "optional": true
    },
    "pg-hstore": {
      "optional": true
    },
    "mysql2": {
      "optional": true
    },
    "ibm_db": {
      "optional": true
    },
    "odbc": {
      "optional": true
    },
    "snowflake-sdk": {
      "optional": true
    },
    "mariadb": {
      "optional": true
    },
    "sqlite3": {
      "optional": true
    },
    "tedious": {
      "optional": true
    }
  },
  "keywords": [
    "mysql",
    "mariadb",
    "sqlite",
    "postgresql",
    "postgres",
    "pg",
    "mssql",
    "db2",
    "ibm_db",
    "sql",
    "sqlserver",
    "snowflake",
    "orm",
    "nodejs",
    "object relational mapper",
    "database",
    "db"
  ],
  "commitlint": {
    "extends": [
      "@commitlint/config-angular"
    ],
    "rules": {
      "type-enum": [
        2,
        "always",
        [
          "build",
          "ci",
          "docs",
          "feat",
          "fix",
          "perf",
          "refactor",
          "revert",
          "style",
          "test",
          "meta"
        ]
      ]
    }
  },
  "lint-staged": {
    "*.{js,mjs,cjs,ts,mts,cts}": "eslint --fix --report-unused-disable-directives"
  },
  "release": {
    "plugins": [
      "@semantic-release/commit-analyzer",
      "@semantic-release/release-notes-generator",
      "@semantic-release/npm",
      "@semantic-release/github"
    ],
    "branches": [
      "v6",
      {
        "name": "v7",
        "prerelease": "alpha"
      }
    ]
  },
  "publishConfig": {
    "access": "public",
    "tag": "alpha"
  },
  "scripts": {
    "----------------------------------------- static analysis -----------------------------------------": "",
    "lint": "eslint . --fix --report-unused-disable-directives",
    "lint-no-fix": "eslint . --quiet --report-unused-disable-directives",
    "lint-docs": "markdownlint docs",
    "test-typings": "tsc --noEmit --emitDeclarationOnly false && tsc -b test/tsconfig.json",
    "----------------------------------------- documentation -------------------------------------------": "",
    "docs": "rimraf esdoc && esdoc -c docs/esdoc-config.js && cp docs/favicon.ico esdoc/favicon.ico && cp docs/ROUTER.txt esdoc/ROUTER && node docs/run-docs-transforms.js && node docs/redirects/create-redirects.js && rimraf esdoc/file esdoc/source.html",
    "----------------------------------------- tests ---------------------------------------------------": "",
    "mocha": "mocha -r ./test/registerEsbuild",
    "test-unit": "yarn mocha \"test/unit/**/*.test.[tj]s\"",
    "test-integration": "yarn mocha \"test/integration/**/*.test.[tj]s\"",
    "test-smoke": "yarn mocha \"test/smoke/**/*.test.[tj]s\" --timeout 600000",
    "teaser": "node test/teaser.js",
    "test": "yarn prepare && yarn test-typings && yarn teaser && yarn test-unit && yarn test-integration",
    "----------------------------------------- coverage ------------------------------------------------": "",
    "cover": "rimraf coverage && yarn teaser && yarn cover-integration && yarn cover-unit && yarn merge-coverage",
    "cover-integration": "cross-env COVERAGE=true nyc --reporter=lcovonly yarn mocha \"test/integration/**/*.test.[tj]s\" && node -e \"require('fs').renameSync('coverage/lcov.info', 'coverage/integration.info')\"",
    "cover-unit": "cross-env COVERAGE=true nyc --reporter=lcovonly yarn mocha \"test/unit/**/*.test.[tj]s\" && node -e \"require('fs').renameSync('coverage/lcov.info', 'coverage/unit.info')\"",
    "merge-coverage": "lcov-result-merger \"coverage/*.info\" \"coverage/lcov.info\"",
    "----------------------------------------- local test dbs ------------------------------------------": "",
    "start-mariadb": "bash dev/mariadb/10.3/start.sh",
    "start-mysql": "bash dev/mysql/5.7/start.sh",
    "start-mysql-8": "bash dev/mysql/8.0/start.sh",
    "start-postgres": "bash dev/postgres/10/start.sh",
    "start-mssql": "bash dev/mssql/2019/start.sh",
    "start-db2": "bash dev/db2/11.5/start.sh",
    "stop-mariadb": "bash dev/mariadb/10.3/stop.sh",
    "stop-mysql": "bash dev/mysql/5.7/stop.sh",
    "stop-mysql-8": "bash dev/mysql/8.0/stop.sh",
    "stop-postgres": "bash dev/postgres/10/stop.sh",
    "stop-mssql": "bash dev/mssql/2019/stop.sh",
    "stop-db2": "bash dev/db2/11.5/stop.sh",
    "restart-mariadb": "yarn start-mariadb",
    "restart-mysql": "yarn start-mysql",
    "restart-postgres": "yarn start-postgres",
    "restart-mssql": "yarn start-mssql",
    "restart-db2": "yarn start-db2",
    "----------------------------------------- local tests ---------------------------------------------": "",
    "test-unit-mariadb": "cross-env DIALECT=mariadb yarn test-unit",
    "test-unit-mysql": "cross-env DIALECT=mysql yarn test-unit",
    "test-unit-postgres": "cross-env DIALECT=postgres yarn test-unit",
    "test-unit-postgres-native": "cross-env DIALECT=postgres-native yarn test-unit",
    "test-unit-sqlite": "cross-env DIALECT=sqlite yarn test-unit",
    "test-unit-mssql": "cross-env DIALECT=mssql yarn test-unit",
    "test-unit-db2": "cross-env DIALECT=db2 yarn test-unit",
    "test-unit-ibmi": "cross-env DIALECT=ibmi yarn test-unit",
    "test-unit-snowflake": "cross-env DIALECT=snowflake yarn test-unit",
    "test-unit-all": "yarn test-unit-mariadb && yarn test-unit-mysql && yarn test-unit-postgres && yarn test-unit-postgres-native && yarn test-unit-mssql && yarn test-unit-sqlite && yarn test-unit-snowflake && yarn test-unit-db2 && test-unit-ibmi",
    "test-integration-mariadb": "cross-env DIALECT=mariadb yarn test-integration",
    "test-integration-mysql": "cross-env DIALECT=mysql yarn test-integration",
    "test-integration-postgres": "cross-env DIALECT=postgres yarn test-integration",
    "test-integration-postgres-native": "cross-env DIALECT=postgres-native yarn test-integration",
    "test-integration-sqlite": "cross-env DIALECT=sqlite yarn test-integration",
    "test-integration-mssql": "cross-env DIALECT=mssql yarn test-integration",
    "test-integration-db2": "cross-env DIALECT=db2 yarn test-integration",
    "test-integration-ibmi": "cross-env DIALECT=ibmi yarn test-integration",
    "test-integration-snowflake": "cross-env DIALECT=snowflake yarn test-integration",
    "test-mariadb": "cross-env DIALECT=mariadb yarn test",
    "test-mysql": "cross-env DIALECT=mysql yarn test",
    "test-sqlite": "cross-env DIALECT=sqlite yarn test",
    "test-postgres": "cross-env DIALECT=postgres yarn test",
    "test-postgres-native": "cross-env DIALECT=postgres-native yarn test",
    "test-mssql": "cross-env DIALECT=mssql yarn test",
    "test-db2": "cross-env DIALECT=db2 yarn test",
    "test-ibmi": "cross-env DIALECT=ibmi yarn test",
    "----------------------------------------- development ---------------------------------------------": "",
    "fix-commit": "export TMPFILE=$(mktemp) && grep -v '^#' $(git rev-parse --git-dir)/COMMIT_EDITMSG > $TMPFILE && git commit -e -F $TMPFILE",
    "sscce": "node sscce.js",
    "sscce-mariadb": "cross-env DIALECT=mariadb node sscce.js",
    "sscce-mysql": "cross-env DIALECT=mysql node sscce.js",
    "sscce-postgres": "cross-env DIALECT=postgres node sscce.js",
    "sscce-postgres-native": "cross-env DIALECT=postgres-native node sscce.js",
    "sscce-sqlite": "cross-env DIALECT=sqlite node sscce.js",
    "sscce-mssql": "cross-env DIALECT=mssql node sscce.js",
    "sscce-db2": "cross-env DIALECT=db2 node sscce.js",
    "prepare": "yarn build && husky install",
    "build": "node ./build.js",
    "---------------------------------------------------------------------------------------------------": ""
  },
  "support": true
}<|MERGE_RESOLUTION|>--- conflicted
+++ resolved
@@ -62,11 +62,7 @@
     "@ephys/eslint-config-typescript": "14.1.1",
     "@rushstack/eslint-patch": "1.1.0",
     "@types/chai": "4.3.0",
-<<<<<<< HEAD
-    "@types/lodash": "^4.14.178",
-=======
     "@types/lodash": "4.14.179",
->>>>>>> ed9224c8
     "@types/mocha": "9.1.0",
     "@types/node": "16.11.26",
     "@types/sinon": "10.0.11",
