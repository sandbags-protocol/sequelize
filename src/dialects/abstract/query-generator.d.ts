import type {
  BuiltModelAttributeColumnOptions,
  FindOptions,
  Model,
  ModelAttributeColumnOptions,
  ModelStatic,
  SearchPathable,
  WhereOptions,
} from '../../model.js';
import type { QueryTypes } from '../../query-types.js';
import type { Literal, SequelizeMethod } from '../../utils/index.js';
import type { DataType } from './data-types.js';
<<<<<<< HEAD
import { AbstractQueryGeneratorTypeScript } from './query-generator-typescript.js';
import type { TableName } from './query-interface.js';

// TODO: complete me - this file is a stub that will be completed when query-generator.ts is migrated to TS
=======
import type { QueryGeneratorOptions } from './query-generator-typescript.js';
import { AbstractQueryGeneratorTypeScript } from './query-generator-typescript.js';
import type { TableName } from './query-interface.js';
>>>>>>> a2df9799

type ParameterOptions = {
  // only named replacements are allowed
  replacements?: { [key: string]: unknown },
};

type EscapeOptions = ParameterOptions & {
  /**
   * Set to true if the value to escape is in a list (e.g. used inside of Op.any or Op.all).
   */
  isList?: boolean,
};

type SelectOptions<M extends Model> = FindOptions<M> & {
  model: ModelStatic<M>,
};

type InsertOptions = ParameterOptions & SearchPathable & {
  exception?: boolean,
  bindParam?: false | ((value: unknown) => string),

  updateOnDuplicate?: string[],
  ignoreDuplicates?: boolean,
  upsertKeys?: string[],
  returning?: boolean | string[],
};

type BulkInsertOptions = ParameterOptions & {
  hasTrigger?: boolean,

  updateOnDuplicate?: string[],
  ignoreDuplicates?: boolean,
  upsertKeys?: string[],
  returning?: boolean | string[],
};

type UpdateOptions = ParameterOptions & {
  bindParam?: false | ((value: unknown) => string),
};

type DeleteOptions = ParameterOptions & {
  limit?: number | Literal | null | undefined,
};

type ArithmeticQueryOptions = ParameterOptions & {
  returning?: boolean | string[],
};

export type WhereItemsQueryOptions = ParameterOptions & {
  model?: ModelStatic,
  type?: QueryTypes,
  prefix?: string | Literal,
  field?: ModelAttributeColumnOptions,
};

type HandleSequelizeMethodOptions = ParameterOptions & {

};

<<<<<<< HEAD
// keep CREATE_DATABASE_QUERY_OPTION_NAMES updated when modifying this
=======
// keep CREATE_DATABASE_QUERY_SUPPORTABLE_OPTIONS updated when modifying this
>>>>>>> a2df9799
export interface CreateDatabaseQueryOptions {
  collate?: string;
  charset?: string;
  encoding?: string;
  ctype?: string;
  template?: string;
}

// keep CREATE_SCHEMA_QUERY_SUPPORTABLE_OPTIONS updated when modifying this
export interface CreateSchemaQueryOptions {
  collate?: string;
  charset?: string;
}

// keep DROP_TABLE_QUERY_SUPPORTABLE_OPTIONS updated when modifying this
export interface DropTableQueryOptions {
  cascade?: boolean;
}

// keep LIST_SCHEMAS_QUERY_SUPPORTABLE_OPTIONS updated when modifying this
export interface ListSchemasQueryOptions {
  /** List of schemas to exclude from output */
  skip?: string[];
}

// keep ADD_COLUMN_QUERY_SUPPORTABLE_OPTIONS updated when modifying this
export interface AddColumnQueryOptions {
  ifNotExists?: boolean;
}

// keep REMOVE_COLUMN_QUERY_SUPPORTABLE_OPTIONS updated when modifying this
export interface RemoveColumnQueryOptions {
  ifExists?: boolean;
}

export class AbstractQueryGenerator extends AbstractQueryGeneratorTypeScript {
<<<<<<< HEAD
=======
  constructor(options: QueryGeneratorOptions);

>>>>>>> a2df9799
  setImmediateQuery(constraints: string[]): string;
  setDeferredQuery(constraints: string[]): string;
  generateTransactionId(): string;
  whereQuery(where: object, options?: ParameterOptions): string;
  whereItemsQuery(where: WhereOptions, options: WhereItemsQueryOptions, binding?: string): string;
  validate(value: unknown, field?: BuiltModelAttributeColumnOptions): void;
  escape(value: unknown, field?: BuiltModelAttributeColumnOptions, options?: EscapeOptions): string;
  quoteIdentifiers(identifiers: string): string;
  handleSequelizeMethod(
    smth: SequelizeMethod,
    tableName?: TableName,
    factory?: ModelStatic,
    options?: HandleSequelizeMethodOptions,
    prepend?: boolean,
  ): string;

  /**
   * Generates an SQL query that extract JSON property of given path.
   *
   * @param   {string}               column   The JSON column
   * @param   {string|Array<string>} [path]   The path to extract (optional)
   * @param   {boolean}              [isJson] The value is JSON use alt symbols (optional)
   * @returns {string}                        The generated sql query
   * @private
   */
  // TODO: see how we can make the typings protected/private while still allowing it to be typed in tests
  jsonPathExtractionQuery(column: string, path?: string | string[], isJson?: boolean): string;

  selectQuery<M extends Model>(tableName: string, options?: SelectOptions<M>, model?: ModelStatic<M>): string;
  insertQuery(
    table: TableName,
    valueHash: object,
    columnDefinitions?: { [columnName: string]: BuiltModelAttributeColumnOptions },
    options?: InsertOptions
  ): { query: string, bind?: unknown[] };
  bulkInsertQuery(
    tableName: TableName,
    newEntries: object[],
    options?: BulkInsertOptions,
    columnDefinitions?: { [columnName: string]: BuiltModelAttributeColumnOptions }
  ): string;

  addColumnQuery(
    table: TableName,
    columnName: string,
    columnDefinition: ModelAttributeColumnOptions | DataType,
    options?: AddColumnQueryOptions,
  ): string;

  removeColumnQuery(
    table: TableName,
    attributeName: string,
    options?: RemoveColumnQueryOptions,
  ): string;

  updateQuery(
    tableName: TableName,
    attrValueHash: object,
    where: WhereOptions,
    options?: UpdateOptions,
    columnDefinitions?: { [columnName: string]: BuiltModelAttributeColumnOptions },
  ): { query: string, bind?: unknown[] };

  deleteQuery(
    tableName: TableName,
    where?: WhereOptions,
    options?: DeleteOptions,
    model?: ModelStatic<Model>,
  ): string;

  arithmeticQuery(
    operator: string,
    tableName: TableName,
    where: WhereOptions,
    incrementAmountsByField: { [key: string]: number | Literal },
    extraAttributesToBeUpdated: { [key: string]: unknown },
    options?: ArithmeticQueryOptions,
  ): string;

  showIndexesQuery(tableName: TableName): string;

  dropTableQuery(tableName: TableName, options?: DropTableQueryOptions): string;
  // TODO: this should become `describeTableQuery(tableName: TableName): string`
  describeTableQuery(tableName: TableName, schema?: string, schemaDelimiter?: string): string;

  createSchemaQuery(schemaName: string, options?: CreateSchemaQueryOptions): string;
  dropSchemaQuery(schemaName: string): string | { query: string, bind?: unknown[] };
  listSchemasQuery(options?: ListSchemasQueryOptions): string;

  createDatabaseQuery(databaseName: string, options?: CreateDatabaseQueryOptions): string;
  dropDatabaseQuery(databaseName: string): string;
  listDatabasesQuery(): string;

  showConstraintsQuery(tableName: TableName | ModelStatic, constraintName?: string): string;

  /**
   * Creates a function that can be used to collect bind parameters.
   *
   * @param bind A mutable object to which bind parameters will be added.
   */
  bindParam(bind: Record<string, unknown>): (newBind: unknown) => string;
}<|MERGE_RESOLUTION|>--- conflicted
+++ resolved
@@ -10,16 +10,11 @@
 import type { QueryTypes } from '../../query-types.js';
 import type { Literal, SequelizeMethod } from '../../utils/index.js';
 import type { DataType } from './data-types.js';
-<<<<<<< HEAD
-import { AbstractQueryGeneratorTypeScript } from './query-generator-typescript.js';
-import type { TableName } from './query-interface.js';
-
-// TODO: complete me - this file is a stub that will be completed when query-generator.ts is migrated to TS
-=======
 import type { QueryGeneratorOptions } from './query-generator-typescript.js';
 import { AbstractQueryGeneratorTypeScript } from './query-generator-typescript.js';
 import type { TableName } from './query-interface.js';
->>>>>>> a2df9799
+
+// TODO: complete me - this file is a stub that will be completed when query-generator.ts is migrated to TS
 
 type ParameterOptions = {
   // only named replacements are allowed
@@ -79,11 +74,7 @@
 
 };
 
-<<<<<<< HEAD
-// keep CREATE_DATABASE_QUERY_OPTION_NAMES updated when modifying this
-=======
 // keep CREATE_DATABASE_QUERY_SUPPORTABLE_OPTIONS updated when modifying this
->>>>>>> a2df9799
 export interface CreateDatabaseQueryOptions {
   collate?: string;
   charset?: string;
@@ -120,11 +111,8 @@
 }
 
 export class AbstractQueryGenerator extends AbstractQueryGeneratorTypeScript {
-<<<<<<< HEAD
-=======
   constructor(options: QueryGeneratorOptions);
 
->>>>>>> a2df9799
   setImmediateQuery(constraints: string[]): string;
   setDeferredQuery(constraints: string[]): string;
   generateTransactionId(): string;
