--- conflicted
+++ resolved
@@ -78,7 +78,6 @@
   // maps isNull to isEmpty, since validator v6.0.0 renamed it
   // https://github.com/validatorjs/validator.js/commit/e33d38a26ee2f9666b319adb67c7fc0d3dea7125
   isNull: origValidator.isEmpty,
-<<<<<<< HEAD
   // map isNull to isEmpty
   // https://github.com/chriso/validator.js/commit/e33d38a26ee2f9666b319adb67c7fc0d3dea7125
   notNull(val: unknown): boolean {
@@ -87,31 +86,8 @@
   // isDate removed in 7.0.0
   // https://github.com/chriso/validator.js/commit/095509fc707a4dc0e99f85131df1176ad6389fc9
   isDate(dateString: string | number | Date | dayjs.Dayjs | null | undefined): boolean {
-=======
-  notNull(val) {
-    return val !== null && val !== undefined;
-  },
-  // isDate removed in validator v7.0.0
-  // https://github.com/validatorjs/validator.js/commit/095509fc707a4dc0e99f85131df1176ad6389fc9
-  isDate(dateString) {
->>>>>>> c8910b84
     return dayjs(dateString).isValid();
   },
 };
 
-<<<<<<< HEAD
-=======
-export const extensions: Extensions = {
-  extend(name, fn) {
-    this[name] = fn;
-
-    return this;
-  },
-};
-
-forEach(extensions, (extend, key) => {
-  validator[key] = extend;
-});
-
->>>>>>> c8910b84
 export { validator };