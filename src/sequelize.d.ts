--- conflicted
+++ resolved
@@ -23,16 +23,11 @@
 import type { ModelManager } from './model-manager';
 import { SequelizeTypeScript } from './sequelize-typescript.js';
 import type { SequelizeHooks } from './sequelize-typescript.js';
-<<<<<<< HEAD
-import type { Cast, Col, Fn, Json, Literal, Where } from './utils';
+import type { Cast, Col, Fn, Json, Literal, Where } from './utils/sequelize-method.js';
 import type { validator } from './utils/validator-extras.js';
-import type { QueryTypes, Transaction, TransactionOptions, TRANSACTION_TYPES, ISOLATION_LEVELS, PartlyRequired, Op, DataTypes } from '.';
-=======
-import type { Cast, Col, Fn, Json, Literal, Where } from './utils/sequelize-method.js';
 import type { QueryTypes, TRANSACTION_TYPES, ISOLATION_LEVELS, PartlyRequired, Op, DataTypes } from '.';
 
 export type RetryOptions = RetryAsPromisedOptions;
->>>>>>> b2d48625
 
 /**
  * Additional options for table altering during sync
