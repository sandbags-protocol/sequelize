'use strict';

import { isModelStatic, isSameInitialModel } from './utils/model-utils';

const assert = require('assert');
const NodeUtil = require('util');
const _ = require('lodash');
const Dottie = require('dottie');
const Utils = require('./utils');
const { logger } = require('./utils/logger');
const { BelongsTo, BelongsToMany, Association, HasMany, HasOne } = require('./associations');
const { AssociationSecret } = require('./associations/helpers');
const { InstanceValidator } = require('./instance-validator');
const { QueryTypes } = require('./query-types');
const sequelizeErrors = require('./errors');
const DataTypes = require('./data-types');
const Hooks = require('./hooks');
const { Op } = require('./operators');
const { _validateIncludedElements, combineIncludes, throwInvalidInclude } = require('./model-internals');
const { noDoubleNestedGroup, scopeRenamedToWithScope, schemaRenamedToWithSchema, noModelDropSchema } = require('./utils/deprecations');

// This list will quickly become dated, but failing to maintain this list just means
// we won't throw a warning when we should. At least most common cases will forever be covered
// so we stop throwing erroneous warnings when we shouldn't.
const validQueryKeywords = new Set(['where', 'attributes', 'paranoid', 'include', 'order', 'limit', 'offset',
  'transaction', 'lock', 'raw', 'logging', 'benchmark', 'having', 'searchPath', 'rejectOnEmpty', 'plain',
  'scope', 'group', 'through', 'defaults', 'distinct', 'primary', 'exception', 'type', 'hooks', 'force',
  'name']);

// List of attributes that should not be implicitly passed into subqueries/includes.
const nonCascadingOptions = ['include', 'attributes', 'originalAttributes', 'order', 'where', 'limit', 'offset', 'plain', 'group', 'having'];

/**
 * A Model represents a table in the database. Instances of this class represent a database row.
 *
 * Model instances operate with the concept of a `dataValues` property, which stores the actual values represented by the
 * instance. By default, the values from dataValues can also be accessed directly from the Instance, that is:
 * ```js
 * instance.field
 * // is the same as
 * instance.get('field')
 * // is the same as
 * instance.getDataValue('field')
 * ```
 * However, if getters and/or setters are defined for `field` they will be invoked, instead of returning the value from
 * `dataValues`. Accessing properties directly or using `get` is preferred for regular use, `getDataValue` should only be
 * used for custom getters.
 *
 * @see {Sequelize#define} for more information about getters and setters
 * @mixes Hooks
 */
export class Model {
  static get queryInterface() {
    return this.sequelize.getQueryInterface();
  }

  static get queryGenerator() {
    return this.queryInterface.queryGenerator;
  }

  /**
   * A reference to the sequelize instance
   *
   * @property sequelize
   *
   * @returns {Sequelize}
   */
  get sequelize() {
    return this.constructor.sequelize;
  }

  /**
   * Builds a new model instance.
   *
   * @param {object}  [values={}] an object of key value pairs
   * @param {object}  [options] instance construction options
   * @param {boolean} [options.raw=false] If set to true, values will ignore field and virtual setters.
   * @param {boolean} [options.isNewRecord=true] Is this a new record
   * @param {Array}   [options.include] an array of include options - Used to build prefetched/included model instances. See
   *   `set`
   */
  constructor(values = {}, options = {}) {
    if (!this.constructor._overwrittenAttributesChecked) {
      this.constructor._overwrittenAttributesChecked = true;

      // setTimeout is hacky but necessary.
      // Public Class Fields declared by descendants of this class
      // will not be available until after their call to super, so after
      // this constructor is done running.
      setTimeout(() => {
        const overwrittenAttributes = [];
        for (const key of Object.keys(this.constructor._attributeManipulation)) {
          if (Object.prototype.hasOwnProperty.call(this, key)) {
            overwrittenAttributes.push(key);
          }
        }

        if (overwrittenAttributes.length > 0) {
          logger.warn(`Model ${JSON.stringify(this.constructor.name)} is declaring public class fields for attribute(s): ${overwrittenAttributes.map(attr => JSON.stringify(attr)).join(', ')}.`
            + '\nThese class fields are shadowing Sequelize\'s attribute getters & setters.'
            + '\nSee https://sequelize.org/docs/v7/core-concepts/model-basics/#caveat-with-public-class-fields');
        }
      }, 0);
    }

    options = {
      isNewRecord: true,
      _schema: this.constructor._schema,
      _schemaDelimiter: this.constructor._schemaDelimiter,
      ...options,
      model: this.constructor,
    };

    if (options.attributes) {
      options.attributes = options.attributes.map(attribute => (Array.isArray(attribute) ? attribute[1] : attribute));
    }

    if (!options.includeValidated) {
      this.constructor._conformIncludes(options, this.constructor);
      if (options.include) {
        this.constructor._expandIncludeAll(options);
        _validateIncludedElements(options);
      }
    }

    this.dataValues = {};
    this._previousDataValues = {};
    this.uniqno = 1;
    this._changed = new Set();
    this._options = options;

    /**
     * Returns true if this instance has not yet been persisted to the database
     *
     * @property isNewRecord
     * @returns {boolean}
     */
    this.isNewRecord = options.isNewRecord;

    this._initValues(values, options);
  }

  _initValues(values, options) {
    let defaults;
    let key;

    values = { ...values };

    if (options.isNewRecord) {
      defaults = {};

      if (this.constructor._hasDefaultValues) {
        defaults = _.mapValues(this.constructor._defaultValues, valueFn => {
          const value = valueFn();

          return value && value instanceof Utils.SequelizeMethod ? value : _.cloneDeep(value);
        });
      }

      // set id to null if not passed as value, a newly created dao has no id
      // removing this breaks bulkCreate
      // do after default values since it might have UUID as a default value
      if (this.constructor.primaryKeyAttributes.length > 0) {
        for (const primaryKeyAttribute of this.constructor.primaryKeyAttributes) {
          if (!Object.prototype.hasOwnProperty.call(defaults, primaryKeyAttribute)) {
            defaults[primaryKeyAttribute] = null;
          }
        }
      }

      if (this.constructor._timestampAttributes.createdAt && defaults[this.constructor._timestampAttributes.createdAt]) {
        this.dataValues[this.constructor._timestampAttributes.createdAt] = Utils.toDefaultValue(defaults[this.constructor._timestampAttributes.createdAt], this.sequelize.options.dialect);
        delete defaults[this.constructor._timestampAttributes.createdAt];
      }

      if (this.constructor._timestampAttributes.updatedAt && defaults[this.constructor._timestampAttributes.updatedAt]) {
        this.dataValues[this.constructor._timestampAttributes.updatedAt] = Utils.toDefaultValue(defaults[this.constructor._timestampAttributes.updatedAt], this.sequelize.options.dialect);
        delete defaults[this.constructor._timestampAttributes.updatedAt];
      }

      if (this.constructor._timestampAttributes.deletedAt && defaults[this.constructor._timestampAttributes.deletedAt]) {
        this.dataValues[this.constructor._timestampAttributes.deletedAt] = Utils.toDefaultValue(defaults[this.constructor._timestampAttributes.deletedAt], this.sequelize.options.dialect);
        delete defaults[this.constructor._timestampAttributes.deletedAt];
      }

      for (key in defaults) {
        if (values[key] === undefined) {
          this.set(key, Utils.toDefaultValue(defaults[key], this.sequelize.options.dialect), { raw: true });
          delete values[key];
        }
      }
    }

    this.set(values, options);
  }

  // validateIncludedElements should have been called before this method
  static _paranoidClause(model, options = {}) {
    // Apply on each include
    // This should be handled before handling where conditions because of logic with returns
    // otherwise this code will never run on includes of a already conditionable where
    if (options.include) {
      for (const include of options.include) {
        this._paranoidClause(include.model, include);
      }
    }

    // apply paranoid when groupedLimit is used
    if (_.get(options, 'groupedLimit.on.through.model.options.paranoid')) {
      const throughModel = _.get(options, 'groupedLimit.on.through.model');
      if (throughModel) {
        options.groupedLimit.through = this._paranoidClause(throughModel, options.groupedLimit.through);
      }
    }

    if (!model.options.timestamps || !model.options.paranoid || options.paranoid === false) {
      // This model is not paranoid, nothing to do here;
      return options;
    }

    const deletedAtCol = model._timestampAttributes.deletedAt;
    const deletedAtAttribute = model.rawAttributes[deletedAtCol];
    const deletedAtObject = {};

    let deletedAtDefaultValue = Object.prototype.hasOwnProperty.call(deletedAtAttribute, 'defaultValue') ? deletedAtAttribute.defaultValue : null;

    deletedAtDefaultValue = deletedAtDefaultValue || {
      [Op.eq]: null,
    };

    deletedAtObject[deletedAtAttribute.field || deletedAtCol] = deletedAtDefaultValue;

    if (Utils.isWhereEmpty(options.where)) {
      options.where = deletedAtObject;
    } else {
      options.where = { [Op.and]: [deletedAtObject, options.where] };
    }

    return options;
  }

  static _addDefaultAttributes() {
    const tail = {};
    let head = {};

    // Add id if no primary key was manually added to definition
    if (!this.options.noPrimaryKey && !_.some(this.rawAttributes, 'primaryKey')) {
      if ('id' in this.rawAttributes && this.rawAttributes.id.primaryKey === undefined) {
        throw new Error(`An attribute called 'id' was defined in model '${this.tableName}' but primaryKey is not set. This is likely to be an error, which can be fixed by setting its 'primaryKey' option to true. If this is intended, explicitly set its 'primaryKey' option to false`);
      }

      head = {
        id: {
          type: new DataTypes.INTEGER(),
          allowNull: false,
          primaryKey: true,
          autoIncrement: true,
          _autoGenerated: true,
        },
      };
    }

    if (this._timestampAttributes.createdAt) {
      tail[this._timestampAttributes.createdAt] = {
        type: DataTypes.DATE,
        allowNull: false,
        _autoGenerated: true,
      };
    }

    if (this._timestampAttributes.updatedAt) {
      tail[this._timestampAttributes.updatedAt] = {
        type: DataTypes.DATE,
        allowNull: false,
        _autoGenerated: true,
      };
    }

    if (this._timestampAttributes.deletedAt) {
      tail[this._timestampAttributes.deletedAt] = {
        type: DataTypes.DATE,
        _autoGenerated: true,
      };
    }

    if (this._versionAttribute) {
      tail[this._versionAttribute] = {
        type: DataTypes.INTEGER,
        allowNull: false,
        defaultValue: 0,
        _autoGenerated: true,
      };
    }

    const newRawAttributes = {
      ...head,
      ...this.rawAttributes,
    };
    _.each(tail, (value, attr) => {
      if (newRawAttributes[attr] === undefined) {
        newRawAttributes[attr] = value;
      }
    });

    this.rawAttributes = newRawAttributes;
  }

  /**
   * Returns the attributes of the model.
   *
   * @returns {object|any}
  */
  static getAttributes() {
    return this.rawAttributes;
  }

  static _findAutoIncrementAttribute() {
    this.autoIncrementAttribute = null;

    for (const name in this.rawAttributes) {
      if (Object.prototype.hasOwnProperty.call(this.rawAttributes, name)) {
        const definition = this.rawAttributes[name];
        if (definition && definition.autoIncrement) {
          if (this.autoIncrementAttribute) {
            throw new Error('Invalid Instance definition. Only one autoincrement field allowed.');
          }

          this.autoIncrementAttribute = name;
        }
      }
    }
  }

  static _getAssociationDebugList() {
    return `The following associations are defined on "${this.name}": ${Object.keys(this.associations).map(associationName => `"${associationName}"`).join(', ')}`;
  }

  static getAssociation(associationName) {
    if (!Object.prototype.hasOwnProperty.call(this.associations, associationName)) {
      throw new Error(`Association with alias "${associationName}" does not exist on ${this.name}.
${this._getAssociationDebugList()}`);
    }

    return this.associations[associationName];
  }

  static _getAssociationsByModel(model) {
    const matchingAssociations = [];

    for (const associationName of Object.keys(this.associations)) {
      const association = this.associations[associationName];
      if (!isSameInitialModel(association.target, model)) {
        continue;
      }

      matchingAssociations.push(association);
    }

    return matchingAssociations;
  }

  static _normalizeIncludes(options, associationOwner) {
    this._conformIncludes(options, associationOwner);
    this._expandIncludeAll(options, associationOwner);
  }

  static _conformIncludes(options, associationOwner) {
    if (!options.include) {
      return;
    }

    // if include is not an array, wrap in an array
    if (!Array.isArray(options.include)) {
      options.include = [options.include];
    } else if (options.include.length === 0) {
      delete options.include;

      return;
    }

    // convert all included elements to { model: Model } form
    options.include = options.include.map(include => this._conformInclude(include, associationOwner));
  }

  static _conformInclude(include, associationOwner) {
    if (!include) {
      throwInvalidInclude(include);
    }

    if (!associationOwner || !isModelStatic(associationOwner)) {
      throw new TypeError(`Sequelize sanity check: associationOwner must be a model subclass. Got ${NodeUtil.inspect(associationOwner)} (${typeof associationOwner})`);
    }

    if (include._pseudo) {
      return include;
    }

    if (include.all) {
      this._conformIncludes(include, associationOwner);

      return include;
    }

    // normalize to IncludeOptions
    if (!_.isPlainObject(include)) {
      if (isModelStatic(include)) {
        include = {
          model: include,
        };
      } else {
        include = {
          association: include,
        };
      }
    } else {
      // copy object so we can mutate it without side effects
      include = { ...include };
    }

    if (include.as && !include.association) {
      include.association = include.as;
    }

    if (!include.association) {
      include.association = associationOwner.getAssociationWithModel(include.model, include.as);
    } else if (typeof include.association === 'string') {
      include.association = associationOwner.getAssociation(include.association);
    } else {
      if (!(include.association instanceof Association)) {
        throwInvalidInclude(include);
      }

      if (!isSameInitialModel(include.association.source, associationOwner)) {
        throw new Error(`Invalid Include received: the specified association "${include.association.as}" is not defined on model "${associationOwner.name}". It is owned by model "${include.association.source.name}".
${associationOwner._getAssociationDebugList()}`);
      }
    }

    if (!include.model) {
      include.model = include.association.target;
    }

    if (!isSameInitialModel(include.model, include.association.target)) {
      throw new TypeError(`Invalid Include received: the specified "model" option ("${include.model.name}") does not match the target ("${include.association.target.name}") of the "${include.association.as}" association.`);
    }

    if (!include.as) {
      include.as = include.association.as;
    }

    this._conformIncludes(include, include.model);

    return include;
  }

  static _expandIncludeAllElement(includes, include) {
    // check 'all' attribute provided is valid
    let { all, nested, ...includeOptions } = include;

    if (Object.keys(includeOptions).length > 0) {
      throw new Error('"include: { all: true }" does not allow extra options (except for "nested") because they are unsafe. Select includes one by one if you want to specify more options.');
    }

    if (all !== true) {
      if (!Array.isArray(all)) {
        all = [all];
      }

      const validTypes = {
        BelongsTo: true,
        HasOne: true,
        HasMany: true,
        One: ['BelongsTo', 'HasOne'],
        Has: ['HasOne', 'HasMany'],
        Many: ['HasMany'],
      };

      for (let i = 0; i < all.length; i++) {
        const type = all[i];
        if (type === 'All') {
          all = true;
          break;
        }

        const types = validTypes[type];
        if (!types) {
          throw new sequelizeErrors.EagerLoadingError(`include all '${type}' is not valid - must be BelongsTo, HasOne, HasMany, One, Has, Many or All`);
        }

        if (types !== true) {
          // replace type placeholder e.g. 'One' with its constituent types e.g. 'HasOne', 'BelongsTo'
          all.splice(i, 1);
          i--;
          for (const type_ of types) {
            if (!all.includes(type_)) {
              all.unshift(type_);
              i++;
            }
          }
        }
      }
    }

    const visitedModels = [];
    const addAllIncludes = (parent, includes) => {
      _.forEach(parent.associations, association => {
        if (all !== true && !all.includes(association.associationType)) {
          return;
        }

        // 'fromSourceToThroughOne' is a bit hacky and should not be included when { all: true } is specified
        //  because its parent 'belongsToMany' will be replaced by it in query generator.
        if (association.parentAssociation instanceof BelongsToMany
          && association === association.parentAssociation.fromSourceToThroughOne) {
          return;
        }

        // skip if the association is already included
        if (includes.some(existingInclude => existingInclude.association === association)) {
          return;
        }

        const newInclude = { association };

        const model = association.target;

        // skip if recursing over a model whose associations have already been included
        // to prevent infinite loops with associations such as this:
        // user -> projects -> user
        if (nested && visitedModels.includes(model)) {
          return;
        }

        // include this model
        const normalizedNewInclude = this._conformInclude(newInclude, parent);
        includes.push(normalizedNewInclude);

        // run recursively if nested
        if (nested) {
          visitedModels.push(parent);

          const subIncludes = [];
          addAllIncludes(model, subIncludes);
          visitedModels.pop();

          if (subIncludes.length > 0) {
            normalizedNewInclude.include = subIncludes;
          }
        }
      });
    };

    addAllIncludes(this, includes);
  }

  static _validateIncludedElement(include, tableNames, options) {
    tableNames[include.model.getTableName()] = true;

    if (include.attributes && !options.raw) {
      include.model._expandAttributes(include);

      include.originalAttributes = include.model._injectDependentVirtualAttributes(include.attributes);

      include = Utils.mapFinderOptions(include, include.model);

      if (include.attributes.length > 0) {
        _.each(include.model.primaryKeys, (attr, key) => {
          // Include the primary key if it's not already included - take into account that the pk might be aliased (due to a .field prop)
          if (!include.attributes.some(includeAttr => {
            if (attr.field !== key) {
              return Array.isArray(includeAttr) && includeAttr[0] === attr.field && includeAttr[1] === key;
            }

            return includeAttr === key;
          })) {
            include.attributes.unshift(key);
          }
        });
      }
    } else {
      include = Utils.mapFinderOptions(include, include.model);
    }

    // pseudo include just needed the attribute logic, return
    if (include._pseudo) {
      if (!include.attributes) {
        include.attributes = Object.keys(include.model.tableAttributes);
      }

      return Utils.mapFinderOptions(include, include.model);
    }

    // check if the current Model is actually associated with the passed Model - or it's a pseudo include
    const association = include.association || this.getAssociationWithModel(include.model, include.as);

    include.association = association;
    include.as ||= association.as;

    // If through, we create a pseudo child include, to ease our parsing later on
    if (association instanceof BelongsToMany) {
      if (!include.include) {
        include.include = [];
      }

      const through = include.association.through;

      include.through = _.defaults(include.through || {}, {
        model: through.model,
        // Through Models are a special case: we always want to load them as the name of the model, not the name of the association
        as: through.model.name,
        association: {
          isSingleAssociation: true,
        },
        _pseudo: true,
        parent: include,
      });

      if (through.scope) {
        include.through.where = include.through.where ? { [Op.and]: [include.through.where, through.scope] } : through.scope;
      }

      include.include.push(include.through);
      tableNames[through.tableName] = true;
    }

    // include.model may be the main model, while the association target may be scoped - thus we need to look at association.target/source
    let model;
    if (include.model.scoped === true) {
      // If the passed model is already scoped, keep that
      model = include.model;
    } else {
      // Otherwise use the model that was originally passed to the association
      model = include.association.target.name === include.model.name ? include.association.target : include.association.source;
    }

    model._injectScope(include);

    // This check should happen after injecting the scope, since the scope may contain a .attributes
    if (!include.attributes) {
      include.attributes = Object.keys(include.model.tableAttributes);
    }

    include = Utils.mapFinderOptions(include, include.model);

    if (include.required === undefined) {
      include.required = Boolean(include.where);
    }

    if (include.association.scope) {
      include.where = include.where ? { [Op.and]: [include.where, include.association.scope] } : include.association.scope;
    }

    if (include.limit && include.separate === undefined) {
      include.separate = true;
    }

    if (include.separate === true) {
      if (!(include.association instanceof HasMany)) {
        throw new TypeError('Only HasMany associations support include.separate');
      }

      include.duplicating = false;

      if (
        options.attributes
        && options.attributes.length > 0
        && !_.flattenDepth(options.attributes, 2).includes(association.sourceKey)
      ) {
        options.attributes.push(association.sourceKey);
      }

      if (
        include.attributes
        && include.attributes.length > 0
        && !_.flattenDepth(include.attributes, 2).includes(association.foreignKey)
      ) {
        include.attributes.push(association.foreignKey);
      }
    }

    // Validate child includes
    if (Object.prototype.hasOwnProperty.call(include, 'include')) {
      _validateIncludedElements(include, tableNames);
    }

    return include;
  }

  static _expandIncludeAll(options, associationOwner) {
    const includes = options.include;
    if (!includes) {
      return;
    }

    for (let index = 0; index < includes.length; index++) {
      const include = includes[index];

      if (include.all) {
        includes.splice(index, 1);
        index--;

        associationOwner._expandIncludeAllElement(includes, include);
      }
    }

    for (const include of includes) {
      this._expandIncludeAll(include, include.model);
    }
  }

  static _conformIndex(index) {
    if (!index.fields) {
      throw new Error('Missing "fields" property for index definition');
    }

    index = _.defaults(index, {
      type: '',
      parser: null,
    });

    if (index.type && index.type.toLowerCase() === 'unique') {
      index.unique = true;
      delete index.type;
    }

    return index;
  }

  static _baseMerge(...args) {
    _.assignWith(...args);

    return args[0];
  }

  static _mergeFunction(objValue, srcValue, key) {
    if (key === 'include') {
      return combineIncludes(objValue, srcValue);
    }

    if (Array.isArray(objValue) && Array.isArray(srcValue)) {
      return _.union(objValue, srcValue);
    }

    if (['where', 'having'].includes(key)) {
      return combineWheresWithAnd(objValue, srcValue);
    } else if (key === 'attributes' && _.isPlainObject(objValue) && _.isPlainObject(srcValue)) {
      return _.assignWith(objValue, srcValue, (objValue, srcValue) => {
        if (Array.isArray(objValue) && Array.isArray(srcValue)) {
          return _.union(objValue, srcValue);
        }
      });
    }

    // If we have a possible object/array to clone, we try it.
    // Otherwise, we return the original value when it's not undefined,
    // or the resulting object in that case.
    if (srcValue) {
      return Utils.cloneDeep(srcValue, true);
    }

    return srcValue === undefined ? objValue : srcValue;
  }

  static _assignOptions(...args) {
    return this._baseMerge(...args, this._mergeFunction);
  }

  static _defaultsOptions(target, opts) {
    return this._baseMerge(target, opts, (srcValue, objValue, key) => {
      return this._mergeFunction(objValue, srcValue, key);
    });
  }

  /**
   * Indexes created from options.indexes when calling Model.init
   */
  static _manualIndexes;

  /**
   * Indexes created from {@link ModelAttributeColumnOptions.unique}
   */
  static _attributeIndexes;

  static getIndexes() {
    return [
      ...(this._manualIndexes ?? []),
      ...(this._attributeIndexes ?? []),
      ...(this.uniqueKeys ? Object.values(this.uniqueKeys) : []),
    ];
  }

  static get _indexes() {
    throw new Error('Model._indexes has been replaced with Model.getIndexes()');
  }

  static _nameIndex(newIndex) {
    if (Object.prototype.hasOwnProperty.call(newIndex, 'name')) {
      return newIndex;
    }

    const newName = Utils.generateIndexName(this.getTableName(), newIndex);

    // TODO: check for collisions on *all* models, not just this one, as index names are global.
    for (const index of this.getIndexes()) {
      if (index.name === newName) {
        throw new Error(`Sequelize tried to give the name "${newName}" to index:
${NodeUtil.inspect(newIndex)}
on model "${this.name}", but that name is already taken by index:
${NodeUtil.inspect(index)}

Specify a different name for either index to resolve this issue.`);
      }
    }

    newIndex.name = newName;

    return newIndex;
  }

  /**
   * Initialize a model, representing a table in the DB, with attributes and options.
   *
   * The table columns are defined by the hash that is given as the first argument.
   * Each attribute of the hash represents a column.
   *
   * @example
   * ```javascript
   * Project.init({
   *   columnA: {
   *     type: Sequelize.BOOLEAN,
   *     validate: {
   *       is: ['[a-z]','i'],        // will only allow letters
   *       max: 23,                  // only allow values <= 23
   *       isIn: {
   *         args: [['en', 'zh']],
   *         msg: "Must be English or Chinese"
   *       }
   *     },
   *     field: 'column_a'
   *     // Other attributes here
   *   },
   *   columnB: Sequelize.STRING,
   *   columnC: 'MY VERY OWN COLUMN TYPE'
   * }, {sequelize})
   * ```
   *
   * sequelize.models.modelName // The model will now be available in models under the class name
   *
   * @see https://sequelize.org/docs/v7/core-concepts/model-basics/
   * @see https://sequelize.org/docs/v7/core-concepts/validations-and-constraints/
   *
   * @param {object} attributes An object, where each attribute is a column of the table. Each column can be either a
   *   DataType, a string or a type-description object.
   * @param {object} options These options are merged with the default define options provided to the Sequelize constructor
   * @returns {Model}
   */
  static init(attributes, options = {}) {
    if (!options.sequelize) {
      throw new Error('No Sequelize instance passed');
    }

    this.sequelize = options.sequelize;

    const globalOptions = this.sequelize.options;

    options = Utils.merge(_.cloneDeep(globalOptions.define), options);

    if (!options.modelName) {
      options.modelName = this.name;
    }

    options = Utils.merge({
      name: {
        plural: Utils.pluralize(options.modelName),
        singular: Utils.singularize(options.modelName),
      },
      indexes: [],
      omitNull: globalOptions.omitNull,
      schema: globalOptions.schema,
    }, options);

    this.sequelize.runHooks('beforeDefine', attributes, options);

    if (options.modelName !== this.name) {
      Object.defineProperty(this, 'name', { value: options.modelName });
    }

    delete options.modelName;

    this.options = {
      noPrimaryKey: false,
      timestamps: true,
      validate: {},
      freezeTableName: false,
      underscored: false,
      paranoid: false,
      rejectOnEmpty: false,
      whereCollection: null,
      schema: '',
      schemaDelimiter: '',
      defaultScope: {},
      scopes: {},
      indexes: [],
      ...options,
    };

    // if you call "define" multiple times for the same modelName, do not clutter the factory
    if (this.sequelize.isDefined(this.name)) {
      this.sequelize.modelManager.removeModel(this.sequelize.modelManager.getModel(this.name));
    }

    this.associations = Object.create(null);
    this._setupHooks(options.hooks);

    // TODO: use private field
    this.underscored = this.options.underscored;

    if (!this.options.tableName) {
      this.tableName = this.options.freezeTableName ? this.name : Utils.underscoredIf(Utils.pluralize(this.name), this.underscored);
    } else {
      this.tableName = this.options.tableName;
    }

    this._schema = this.options.schema || this.sequelize.options.schema || this.sequelize.dialect.getDefaultSchema();
    this._schemaDelimiter = this.options.schemaDelimiter || '';

    // error check options
    _.each(options.validate, (validator, validatorType) => {
      if (Object.prototype.hasOwnProperty.call(attributes, validatorType)) {
        throw new Error(`A model validator function must not have the same name as a field. Model: ${this.name}, field/validation name: ${validatorType}`);
      }

      if (typeof validator !== 'function') {
        throw new TypeError(`Members of the validate option must be functions. Model: ${this.name}, error with validate member ${validatorType}`);
      }
    });

    this.rawAttributes = _.mapValues(attributes, (attribute, name) => {
      attribute = this.sequelize.normalizeAttribute(attribute);

      // Checks whether the name is ambiguous with Utils.isColString
      // we check whether the attribute starts *or* ends because the following query:
      // { '$json.key$' }
      // could be interpreted as both
      // "json"."key" (accessible attribute 'key' on model 'json')
      // or
      // "$json" #>> {key$} (accessing key 'key$' on attribute '$json')
      if (name.startsWith('$') || name.endsWith('$')) {
        throw new Error(`Name of attribute "${name}" in model "${this.name}" cannot start or end with "$" as "$attribute$" is reserved syntax used to reference nested columns in queries.`);
      }

      if (name.includes('.')) {
        throw new Error(`Name of attribute "${name}" in model "${this.name}" cannot include the character "." as it would be ambiguous with the syntax used to reference nested columns, and nested json keys, in queries.`);
      }

      if (name.includes('::')) {
        throw new Error(`Name of attribute "${name}" in model "${this.name}" cannot include the character sequence "::" as it is reserved syntax used to cast attributes in queries.`);
      }

      if (name.includes('->')) {
        throw new Error(`Name of attribute "${name}" in model "${this.name}" cannot include the character sequence "->" as it is reserved syntax used in SQL generated by Sequelize to target nested associations.`);
      }

      if (attribute.type === undefined) {
        throw new Error(`Unrecognized datatype for attribute "${this.name}.${name}"`);
      }

      if (attribute.allowNull !== false && _.get(attribute, 'validate.notNull')) {
        throw new Error(`Invalid definition for "${this.name}.${name}", "notNull" validator is only allowed with "allowNull:false"`);
      }

      if (_.get(attribute, 'references.model.prototype') instanceof Model) {
        attribute.references.model = attribute.references.model.getTableName();
      }

      return attribute;
    });

    this._manualIndexes = this.options.indexes
      .map(index => this._nameIndex(this._conformIndex(index)));

    this.primaryKeys = Object.create(null);
    this._readOnlyAttributes = new Set();
    this._timestampAttributes = Object.create(null);

    // setup names of timestamp attributes
    if (this.options.timestamps) {
      for (const key of ['createdAt', 'updatedAt', 'deletedAt']) {
        if (!['undefined', 'string', 'boolean'].includes(typeof this.options[key])) {
          throw new Error(`Value for "${key}" option must be a string or a boolean, got ${typeof this.options[key]}`);
        }

        if (this.options[key] === '') {
          throw new Error(`Value for "${key}" option cannot be an empty string`);
        }
      }

      if (this.options.createdAt !== false) {
        this._timestampAttributes.createdAt
          = typeof this.options.createdAt === 'string' ? this.options.createdAt : 'createdAt';
        this._readOnlyAttributes.add(this._timestampAttributes.createdAt);
      }

      if (this.options.updatedAt !== false) {
        this._timestampAttributes.updatedAt
          = typeof this.options.updatedAt === 'string' ? this.options.updatedAt : 'updatedAt';
        this._readOnlyAttributes.add(this._timestampAttributes.updatedAt);
      }

      if (this.options.paranoid && this.options.deletedAt !== false) {
        this._timestampAttributes.deletedAt
          = typeof this.options.deletedAt === 'string' ? this.options.deletedAt : 'deletedAt';
        this._readOnlyAttributes.add(this._timestampAttributes.deletedAt);
      }
    }

    // setup name for version attribute
    if (this.options.version) {
      this._versionAttribute = typeof this.options.version === 'string' ? this.options.version : 'version';
      this._readOnlyAttributes.add(this._versionAttribute);
    }

    this._hasReadOnlyAttributes = this._readOnlyAttributes.size > 0;

    // Add head and tail default attributes (id, timestamps)
    this._addDefaultAttributes();
    this.refreshAttributes();
    this._findAutoIncrementAttribute();

    this._scope = this.options.defaultScope;
    this._scopeNames = ['defaultScope'];

    this.sequelize.modelManager.addModel(this);
    this.sequelize.runHooks('afterDefine', this);

    return this;
  }

  static refreshAttributes() {
    const attributeManipulation = {};

    this.prototype._customGetters = {};
    this.prototype._customSetters = {};

    for (const type of ['get', 'set']) {
      const opt = `${type}terMethods`;
      const funcs = { ...this.options[opt] };
      const _custom = type === 'get' ? this.prototype._customGetters : this.prototype._customSetters;

      _.each(funcs, (method, attribute) => {
        _custom[attribute] = method;

        if (type === 'get') {
          funcs[attribute] = function () {
            return this.get(attribute);
          };
        }

        if (type === 'set') {
          funcs[attribute] = function (value) {
            return this.set(attribute, value);
          };
        }
      });

      _.each(this.rawAttributes, (options, attribute) => {
        if (Object.prototype.hasOwnProperty.call(options, type)) {
          _custom[attribute] = options[type];
        }

        if (type === 'get') {
          funcs[attribute] = function () {
            return this.get(attribute);
          };
        }

        if (type === 'set') {
          funcs[attribute] = function (value) {
            return this.set(attribute, value);
          };
        }
      });

      _.each(funcs, (fct, name) => {
        if (!attributeManipulation[name]) {
          attributeManipulation[name] = {
            configurable: true,
          };
        }

        attributeManipulation[name][type] = fct;
      });
    }

    this._dataTypeChanges = {};
    this._dataTypeSanitizers = {};

    this._hasBooleanAttributes = false;
    this._hasDateAttributes = false;
    this._jsonAttributes = new Set();
    this._virtualAttributes = new Set();
    this._defaultValues = {};
    this.prototype.validators = {};

    this.fieldRawAttributesMap = Object.create(null);

    this.primaryKeys = Object.create(null);
    this.uniqueKeys = Object.create(null);

    this._attributeIndexes = [];

    _.each(this.rawAttributes, (definition, name) => {
      definition.type = this.sequelize.normalizeDataType(definition.type);

      definition.Model = this;
      definition.fieldName = name;
      definition._modelAttribute = true;

      if (definition.field === undefined) {
        definition.field = Utils.underscoredIf(name, this.underscored);
      }

      if (definition.primaryKey === true) {
        this.primaryKeys[name] = definition;
      }

      this.fieldRawAttributesMap[definition.field] = definition;

      if (definition.type._sanitize) {
        this._dataTypeSanitizers[name] = definition.type._sanitize;
      }

      if (definition.type._isChanged) {
        this._dataTypeChanges[name] = definition.type._isChanged;
      }

      if (definition.type instanceof DataTypes.BOOLEAN) {
        this._hasBooleanAttributes = true;
      } else if (definition.type instanceof DataTypes.DATE || definition.type instanceof DataTypes.DATEONLY) {
        this._hasDateAttributes = true;
      } else if (definition.type instanceof DataTypes.JSON) {
        this._jsonAttributes.add(name);
      } else if (definition.type instanceof DataTypes.VIRTUAL) {
        this._virtualAttributes.add(name);
      }

      if (Object.prototype.hasOwnProperty.call(definition, 'defaultValue')) {
        this._defaultValues[name] = () => Utils.toDefaultValue(definition.defaultValue, this.sequelize.options.dialect);
      }

      if (Object.prototype.hasOwnProperty.call(definition, 'unique') && definition.unique) {
        if (typeof definition.unique === 'string') {
          definition.unique = {
            name: definition.unique,
          };
        } else if (definition.unique === true) {
          definition.unique = {};
        }

        const index = definition.unique.name && this.uniqueKeys[definition.unique.name]
          ? this.uniqueKeys[definition.unique.name]
          : { fields: [] };

        index.fields.push(definition.field);
        index.msg = index.msg || definition.unique.msg || null;

        // TODO: remove this 'column'? It does not work with composite indexes, and is only used by db2 which should use fields instead.
        index.column = name;

        index.customIndex = definition.unique !== true;
        index.unique = true;

        if (definition.unique.name) {
          index.name = definition.unique.name;
        } else {
          this._nameIndex(index);
        }

        definition.unique.name ??= index.name;

        this.uniqueKeys[index.name] = index;
      }

      if (Object.prototype.hasOwnProperty.call(definition, 'validate')) {
        this.prototype.validators[name] = definition.validate;
      }

      if (definition.index === true && definition.type instanceof DataTypes.JSONB) {
        this._attributeIndexes.push(
          this._nameIndex(
            this._conformIndex({
              fields: [definition.field || name],
              using: 'gin',
            }),
          ),
        );

        delete definition.index;
      }
    });

    // Create a map of field to attribute names
    this.fieldAttributeMap = _.reduce(this.fieldRawAttributesMap, (map, value, key) => {
      if (key !== value.fieldName) {
        map[key] = value.fieldName;
      }

      return map;
    }, {});

    this._hasJsonAttributes = this._jsonAttributes.size > 0;

    this._hasVirtualAttributes = this._virtualAttributes.size > 0;

    this._hasDefaultValues = !_.isEmpty(this._defaultValues);

    this.tableAttributes = _.omitBy(this.rawAttributes, (_a, key) => this._virtualAttributes.has(key));

    this.prototype._hasCustomGetters = Object.keys(this.prototype._customGetters).length;
    this.prototype._hasCustomSetters = Object.keys(this.prototype._customSetters).length;

    for (const key of Object.keys(attributeManipulation)) {
      if (Object.prototype.hasOwnProperty.call(Model.prototype, key)) {
        this.sequelize.log(`Not overriding built-in method from model attribute: ${key}`);
        continue;
      }

      Object.defineProperty(this.prototype, key, attributeManipulation[key]);
    }

    this.prototype.rawAttributes = this.rawAttributes;
    this.prototype._isAttribute = key => Object.prototype.hasOwnProperty.call(this.prototype.rawAttributes, key);

    // Primary key convenience constiables
    this.primaryKeyAttributes = Object.keys(this.primaryKeys);
    this.primaryKeyAttribute = this.primaryKeyAttributes[0];
    if (this.primaryKeyAttribute) {
      this.primaryKeyField = this.rawAttributes[this.primaryKeyAttribute].field || this.primaryKeyAttribute;
    }

    this._hasPrimaryKeys = this.primaryKeyAttributes.length > 0;
    this._isPrimaryKey = key => this.primaryKeyAttributes.includes(key);

    this._attributeManipulation = attributeManipulation;
  }

  /**
   * Remove attribute from model definition.
   * Only use if you know what you're doing.
   *
   * @param {string} attribute name of attribute to remove
   */
  static removeAttribute(attribute) {
    delete this.rawAttributes[attribute];
    this.refreshAttributes();
  }

  /**
   * Merges new attributes with the existing ones.
   * Only use if you know what you're doing.
   *
   * Warning: Attributes are not replaced, they are merged.
   *
   * @param {object} newAttributes
   */
  static mergeAttributesDefault(newAttributes) {
    Utils.mergeDefaults(this.rawAttributes, newAttributes);

    this.refreshAttributes();

    return this.rawAttributes;
  }

  /**
   * Sync this Model to the DB, that is create the table.
   * See {@link Sequelize#sync} for options
   *
   * @param {object} [options] sync options
   *
   * @returns {Promise<Model>}
   */
  static async sync(options) {
    options = { ...this.options, ...options };
    options.hooks = options.hooks === undefined ? true : Boolean(options.hooks);

    const attributes = this.tableAttributes;
    const rawAttributes = this.fieldRawAttributesMap;

    if (options.hooks) {
      await this.runHooks('beforeSync', options);
    }

    const tableName = this.getTableName(options);

    let tableExists;
    if (options.force) {
      await this.drop(options);
      tableExists = false;
    } else {
      tableExists = await this.queryInterface.tableExists(tableName, options);
    }

    if (!tableExists) {
      await this.queryInterface.createTable(tableName, attributes, options, this);
    } else {
      // enums are always updated, even if alter is not set. createTable calls it too.
      await this.queryInterface.ensureEnums(tableName, attributes, options, this);
    }

    if (tableExists && options.alter) {
      const tableInfos = await Promise.all([
        this.queryInterface.describeTable(tableName, options),
        this.queryInterface.getForeignKeyReferencesForTable(tableName, options),
      ]);

      const columns = tableInfos[0];
      // Use for alter foreign keys
      const foreignKeyReferences = tableInfos[1];
      const removedConstraints = {};

      for (const columnName in attributes) {
        if (!Object.prototype.hasOwnProperty.call(attributes, columnName)) {
          continue;
        }

        if (!columns[columnName] && !columns[attributes[columnName].field]) {
          await this.queryInterface.addColumn(tableName, attributes[columnName].field || columnName, attributes[columnName], options);
        }
      }

      if (options.alter === true || typeof options.alter === 'object' && options.alter.drop !== false) {
        for (const columnName in columns) {
          if (!Object.prototype.hasOwnProperty.call(columns, columnName)) {
            continue;
          }

          const currentAttribute = rawAttributes[columnName];
          if (!currentAttribute) {
            await this.queryInterface.removeColumn(tableName, columnName, options);
            continue;
          }

          if (currentAttribute.primaryKey) {
            continue;
          }

          // Check foreign keys. If it's a foreign key, it should remove constraint first.
          const references = currentAttribute.references;
          if (currentAttribute.references) {
            let database = this.sequelize.config.database;
            const schema = tableName.schema;
            if (schema && this.sequelize.options.dialect === 'mariadb') {
              // because for mariadb schema is synonym for database
              database = schema;
            }

            const foreignReferenceSchema = currentAttribute.references.model.schema;
            const foreignReferenceTableName = typeof references.model === 'object'
              ? references.model.tableName : references.model;
            // Find existed foreign keys
            for (const foreignKeyReference of foreignKeyReferences) {
              const constraintName = foreignKeyReference.constraintName;

              if ((Boolean(constraintName)
                && foreignKeyReference.tableCatalog === database
                && (schema ? foreignKeyReference.tableSchema === schema : true)
<<<<<<< HEAD
                && foreignKeyReference.referencedTableName === references.model.tableName
=======
                && foreignKeyReference.referencedTableName === foreignReferenceTableName
>>>>>>> 7a15a4d0
                && foreignKeyReference.referencedColumnName === references.key
                && (foreignReferenceSchema
                    ? foreignKeyReference.referencedTableSchema === foreignReferenceSchema
                    : true)
                && !removedConstraints[constraintName])
                || this.sequelize.options.dialect === 'ibmi') {
                // Remove constraint on foreign keys.
                await this.queryInterface.removeConstraint(tableName, constraintName, options);
                removedConstraints[constraintName] = true;
              }
            }
          }

          const changeColumnOptions = {
            ...currentAttribute,
            dropDefaultValue: currentAttribute.defaultValue === undefined,
          };

          // changeColumn is only able to add single-column uniques.
          // more complex uniques are added via addIndex further in this method.
          if (changeColumnOptions.unique !== true) {
            delete changeColumnOptions.unique;
          }

          await this.queryInterface.changeColumn(tableName, columnName, changeColumnOptions, options);
        }
      }
    }

    const existingIndexes = await this.queryInterface.showIndex(tableName, options);
    const missingIndexes = this.getIndexes()
      .filter(item1 => !existingIndexes.some(item2 => item1.name === item2.name))
      .sort((index1, index2) => {
        if (this.sequelize.options.dialect === 'postgres') {
          // move concurrent indexes to the bottom to avoid weird deadlocks
          if (index1.concurrently === true) {
            return 1;
          }

          if (index2.concurrently === true) {
            return -1;
          }
        }

        return 0;
      });

    for (const index of missingIndexes) {
      await this.queryInterface.addIndex(tableName, index, options);
    }

    if (options.hooks) {
      await this.runHooks('afterSync', options);
    }

    return this;
  }

  /**
   * Drop the table represented by this Model
   *
   * @param {object} [options] drop options
   * @returns {Promise}
   */
  static async drop(options) {
    return await this.queryInterface.dropTable(this.getTableName(options), options);
  }

  /**
   * @param {object | string} schema
   * @deprecated use {@link Sequelize#dropSchema} or {@link QueryInterface#dropSchema}
   */
  // TODO [>=2023-01-01]: remove me in Sequelize >= 8
  static async dropSchema(schema) {
    noModelDropSchema();

    return await this.queryInterface.dropSchema(schema);
  }

  /**
   * Returns a copy of this model with the corresponding table located in the specified schema.
   *
   * For postgres, this will actually place the schema in front of the table name (`"schema"."tableName"`),
   * while the schema will be prepended to the table name for mysql and sqlite (`'schema.tablename'`).
   *
   * This method is intended for use cases where the same model is needed in multiple schemas.
   * In such a use case it is important to call {@link Model.sync} (or use migrations!) for each model created by this method
   * to ensure the models are created in the correct schema.
   *
   * If a single default schema per model is needed, set the {@link ModelOptions.schema} option instead.
   *
   * @param {string|object} schema The name of the schema
   *
   * @returns {Model}
   */
  static withSchema(schema) {
    if (arguments.length > 1) {
      throw new TypeError('Unlike Model.schema, Model.withSchema only accepts 1 argument which may be either a string or an option bag.');
    }

    const schemaOptions = typeof schema === 'string' ? { schema } : schema;

    schemaOptions.schema ||= this.sequelize.options.schema || this.sequelize.dialect.getDefaultSchema();

    return this.getInitialModel()
      ._withScopeAndSchema(schemaOptions, this._scope, this._scopeNames);
  }

  // TODO [>=2023-01-01]: remove in Sequelize 8
  static schema(schema, options) {
    schemaRenamedToWithSchema();

    return this.withSchema({
      schema,
      schemaDelimiter: typeof options === 'string' ? options : options?.schemaDelimiter,
    });
  }

  /**
   * Returns the initial model, the one returned by {@link Model.init} or {@link Sequelize#define},
   * before any scope or schema was applied.
   */
  static getInitialModel() {
    // '_initialModel' is set on model variants (withScope, withSchema, etc)
    return this._initialModel ?? this;
  }

  /**
   * Get the table name of the model, taking schema into account. The method will return The name as a string if the model
   * has no schema, or an object with `tableName`, `schema` and `delimiter` properties.
   *
   * @returns {TableNameWithSchema}
   */
  static getTableName() {
    const self = this;

    return {
      tableName: this.tableName,
      schema: this._schema,
      delimiter: this._schemaDelimiter || '.',
      // TODO: remove, it should not be relied on
      //  once this is removed, also remove the various omit(..., 'toString') that are used in tests when deep-equaling table names.
      toString() {
        return self.sequelize.queryInterface.queryGenerator.quoteTable(this);
      },
    };
  }

  /**
   * Add a new scope to the model
   *
   * This is especially useful for adding scopes with includes, when the model you want to
   * include is not available at the time this model is defined.
   *
   * By default, this will throw an error if a scope with that name already exists.
   * Use {@link AddScopeOptions.override} in the options object to silence this error.
   *
   * See {@link https://sequelize.org/docs/v7/other-topics/scopes/} to learn more about scopes.
   *
   * @param {string}          name The name of the scope. Use `defaultScope` to override the default scope
   * @param {object|Function} scope scope or options
   * @param {object}          [options] scope options
   */
  static addScope(name, scope, options) {
    if (this !== this.getInitialModel()) {
      throw new Error(`Model.addScope can only be called on the initial model. Use "${this.name}.getInitialModel()" to access the initial model.`);
    }

    options = { override: false, ...options };

    if ((name === 'defaultScope' && Object.keys(this.options.defaultScope).length > 0 || name in this.options.scopes) && options.override === false) {
      throw new Error(`The scope ${name} already exists. Pass { override: true } as options to silence this error`);
    }

    if (name === 'defaultScope') {
      this.options.defaultScope = this._scope = scope;
    } else {
      this.options.scopes[name] = scope;
    }
  }

  // TODO [>=2023-01-01]: remove in Sequelize 8
  static scope(...options) {
    scopeRenamedToWithScope();

    return this.withScope(...options);
  }

  /**
   * Creates a copy of this model, with one or more scopes applied.
   *
   * See {@link https://sequelize.org/docs/v7/other-topics/scopes/} to learn more about scopes.
   *
   * @param {?Array|object|string} [scopes] The scope(s) to apply. Scopes can either be passed as consecutive arguments, or
   *   as an array of arguments. To apply simple scopes and scope functions with no arguments, pass them as strings. For
   *   scope function, pass an object, with a `method` property. The value can either be a string, if the method does not
   *   take any arguments, or an array, where the first element is the name of the method, and consecutive elements are
   *   arguments to that method. Pass null to remove all scopes, including the default.
   *
   * @example <caption>To invoke scope functions you can do</caption>
   * Model.scope({ method: ['complexFunction', 'dan@sequelize.com', 42]}).findAll()
   * // WHERE email like 'dan@sequelize.com%' AND access_level >= 42
   *
   * @returns {Model} A reference to the model, with the scope(s) applied. Calling scope again on the returned model will
   *   clear the previous scope.
   */
  static withScope(...scopes) {
    scopes = scopes.flat().filter(Boolean);

    const initialModel = this.getInitialModel();

    const mergedScope = {};
    const scopeNames = [];

    for (const option of scopes) {
      let scope = null;
      let scopeName = null;

      if (_.isPlainObject(option)) {
        if (option.method) {
          if (Array.isArray(option.method) && Boolean(initialModel.options.scopes[option.method[0]])) {
            scopeName = option.method[0];
            scope = initialModel.options.scopes[scopeName].apply(initialModel, option.method.slice(1));
          } else if (initialModel.options.scopes[option.method]) {
            scopeName = option.method;
            scope = initialModel.options.scopes[scopeName].apply(initialModel);
          }
        } else {
          scope = option;
        }
      } else if (option === 'defaultScope' && _.isPlainObject(initialModel.options.defaultScope)) {
        scope = initialModel.options.defaultScope;
      } else {
        scopeName = option;
        scope = initialModel.options.scopes[scopeName];
        if (typeof scope === 'function') {
          scope = scope();
        }
      }

      if (!scope) {
        throw new sequelizeErrors.SequelizeScopeError(`"${this.name}.withScope()" has been called with an invalid scope: "${scopeName}" does not exist.`);
      }

      this._conformIncludes(scope, this);
      // clone scope so it doesn't get modified
      this._assignOptions(mergedScope, Utils.cloneDeep(scope));
      scopeNames.push(scopeName ? scopeName : 'defaultScope');
    }

    return initialModel._withScopeAndSchema({
      schema: this._schema || '',
      schemaDelimiter: this._schemaDelimiter || '',
    }, mergedScope, scopeNames);
  }

  // TODO [>=2023-01-01]: remove in Sequelize 8
  /**
   * Returns a model without scope. The default scope is also omitted.
   *
   * See {@link https://sequelize.org/docs/v7/other-topics/scopes/} to learn more about scopes.
   */
  static unscoped() {
    scopeRenamedToWithScope();

    return this.withoutScope();
  }

  /**
   * Returns a model without scope. The default scope is also omitted.
   *
   * See {@link https://sequelize.org/docs/v7/other-topics/scopes/} to learn more about scopes.
   */
  static withoutScope() {
    return this.withScope(null);
  }

  /**
   * Returns the base model, with its initial scope.
   */
  static withInitialScope() {
    const initialModel = this.getInitialModel();

    if (this._schema !== initialModel._schema || this._schemaDelimiter !== initialModel._schemaDelimiter) {
      return initialModel.withSchema({
        schema: this._schema,
        schemaDelimiter: this._schemaDelimiter,
      });
    }

    return initialModel;
  }

  static _withScopeAndSchema(schemaOptions, mergedScope, scopeNames) {
    if (!this._modelVariantRefs) {
      // technically this weakref is unnecessary because we're referencing ourselves but it simplifies the code
      // eslint-disable-next-line no-undef -- eslint doesn't know about WeakRef, this will be resolved once we migrate to TS.
      this._modelVariantRefs = new Set([new WeakRef(this)]);
    }

    for (const modelVariantRef of this._modelVariantRefs) {
      const modelVariant = modelVariantRef.deref();

      if (!modelVariant) {
        this._modelVariantRefs.delete(modelVariantRef);
        continue;
      }

      if (modelVariant._schema !== (schemaOptions.schema || '')) {
        continue;
      }

      if (modelVariant._schemaDelimiter !== (schemaOptions.schemaDelimiter || '')) {
        continue;
      }

      // the item order of these arrays is important! scope('a', 'b') is not equal to scope('b', 'a')
      if (!_.isEqual(modelVariant._scopeNames, scopeNames)) {
        continue;
      }

      if (!_.isEqual(modelVariant._scope, mergedScope)) {
        continue;
      }

      return modelVariant;
    }

    const clone = this._createModelVariant();
    // eslint-disable-next-line no-undef -- eslint doesn't know about WeakRef, this will be resolved once we migrate to TS.
    this._modelVariantRefs.add(new WeakRef(clone));

    clone._schema = schemaOptions.schema || '';
    clone._schemaDelimiter = schemaOptions.schemaDelimiter || '';
    clone._scope = mergedScope;
    clone._scopeNames = scopeNames;

    if (scopeNames.length !== 1 || scopeNames[0] !== 'defaultScope') {
      clone.scoped = true;
    }

    return clone;
  }

  static _createModelVariant() {
    const model = class extends this {};
    model._initialModel = this;
    Object.defineProperty(model, 'name', { value: this.name });

    return model;
  }

  /**
   * Search for multiple instances.
   * See {@link https://sequelize.org/docs/v7/core-concepts/model-querying-basics/} for more information about querying.
   *
   * __Example of a simple search:__
   * ```js
   * Model.findAll({
   *   where: {
   *     attr1: 42,
   *     attr2: 'cake'
   *   }
   * })
   * ```
   *
   * See also:
   * - {@link Model.findOne}
   * - {@link Sequelize#query}
   *
   * @param {object} options
   * @returns {Promise} A promise that will resolve with the array containing the results of the SELECT query.
   */
  static async findAll(options) {
    if (options !== undefined && !_.isPlainObject(options)) {
      throw new sequelizeErrors.QueryError('The argument passed to findAll must be an options object, use findByPk if you wish to pass a single primary key value');
    }

    if (options !== undefined && options.attributes && !Array.isArray(options.attributes) && !_.isPlainObject(options.attributes)) {
      throw new sequelizeErrors.QueryError('The attributes option must be an array of column names or an object');
    }

    this._warnOnInvalidOptions(options, Object.keys(this.rawAttributes));

    const tableNames = {};

    tableNames[this.getTableName(options)] = true;
    options = Utils.cloneDeep(options);

    _.defaults(options, { hooks: true, model: this });

    // set rejectOnEmpty option, defaults to model options
    options.rejectOnEmpty = Object.prototype.hasOwnProperty.call(options, 'rejectOnEmpty')
      ? options.rejectOnEmpty
      : this.options.rejectOnEmpty;

    this._conformIncludes(options, this);
    this._injectScope(options);

    if (options.hooks) {
      await this.runHooks('beforeFind', options);
      this._conformIncludes(options, this);
    }

    this._expandAttributes(options);
    this._expandIncludeAll(options, options.model);

    if (options.hooks) {
      await this.runHooks('beforeFindAfterExpandIncludeAll', options);
    }

    options.originalAttributes = this._injectDependentVirtualAttributes(options.attributes);

    if (options.include) {
      options.hasJoin = true;

      _validateIncludedElements(options, tableNames);

      // If we're not raw, we have to make sure we include the primary key for de-duplication
      if (
        options.attributes
        && !options.raw
        && this.primaryKeyAttribute
        && !options.attributes.includes(this.primaryKeyAttribute)
        && (!options.group || !options.hasSingleAssociation || options.hasMultiAssociation)
      ) {
        options.attributes = [this.primaryKeyAttribute].concat(options.attributes);
      }
    }

    if (!options.attributes) {
      options.attributes = Object.keys(this.rawAttributes);
      options.originalAttributes = this._injectDependentVirtualAttributes(options.attributes);
    }

    // whereCollection is used for non-primary key updates
    this.options.whereCollection = options.where || null;

    Utils.mapFinderOptions(options, this);

    options = this._paranoidClause(this, options);

    if (options.hooks) {
      await this.runHooks('beforeFindAfterOptions', options);
    }

    const selectOptions = { ...options, tableNames: Object.keys(tableNames) };
    const results = await this.queryInterface.select(this, this.getTableName(selectOptions), selectOptions);
    if (options.hooks) {
      await this.runHooks('afterFind', results, options);
    }

    // rejectOnEmpty mode
    if (_.isEmpty(results) && options.rejectOnEmpty) {
      if (typeof options.rejectOnEmpty === 'function') {
        throw new options.rejectOnEmpty();
      }

      if (typeof options.rejectOnEmpty === 'object') {
        throw options.rejectOnEmpty;
      }

      throw new sequelizeErrors.EmptyResultError();
    }

    return await Model._findSeparate(results, options);
  }

  static _warnOnInvalidOptions(options, validColumnNames) {
    if (!_.isPlainObject(options)) {
      return;
    }

    const unrecognizedOptions = Object.keys(options).filter(k => !validQueryKeywords.has(k));
    const unexpectedModelAttributes = _.intersection(unrecognizedOptions, validColumnNames);
    if (!options.where && unexpectedModelAttributes.length > 0) {
      logger.warn(`Model attributes (${unexpectedModelAttributes.join(', ')}) passed into finder method options of model ${this.name}, but the options.where object is empty. Did you forget to use options.where?`);
    }
  }

  static _injectDependentVirtualAttributes(attributes) {
    if (!this._hasVirtualAttributes) {
      return attributes;
    }

    if (!attributes || !Array.isArray(attributes)) {
      return attributes;
    }

    for (const attribute of attributes) {
      if (
        this._virtualAttributes.has(attribute)
        && this.rawAttributes[attribute].type.fields
      ) {
        attributes = attributes.concat(this.rawAttributes[attribute].type.fields);
      }
    }

    attributes = _.uniq(attributes);

    return attributes;
  }

  static async _findSeparate(results, options) {
    if (!options.include || options.raw || !results) {
      return results;
    }

    const original = results;
    if (options.plain) {
      results = [results];
    }

    if (!Array.isArray(results) || results.length === 0) {
      return original;
    }

    await Promise.all(options.include.map(async include => {
      if (!include.separate) {
        return await Model._findSeparate(
          results.reduce((memo, result) => {
            let associations = result.get(include.association.as);

            // Might be an empty belongsTo relation
            if (!associations) {
              return memo;
            }

            // Force array so we can concat no matter if it's 1:1 or :M
            if (!Array.isArray(associations)) {
              associations = [associations];
            }

            for (let i = 0, len = associations.length; i !== len; ++i) {
              memo.push(associations[i]);
            }

            return memo;
          }, []),
          {

            ..._.omit(options, 'include', 'attributes', 'order', 'where', 'limit', 'offset', 'plain', 'scope'),
            include: include.include || [],
          },
        );
      }

      const map = await include.association.get(results, {

        ..._.omit(options, nonCascadingOptions),
        ..._.omit(include, ['parent', 'association', 'as', 'originalAttributes']),
      });

      for (const result of results) {
        result.set(
          include.association.as,
          map.get(result.get(include.association.sourceKey)),
          { raw: true },
        );
      }
    }));

    return original;
  }

  /**
   * Search for a single instance by its primary key.
   *
   * This applies LIMIT 1, only a single instance will be returned.
   *
   * Returns the model with the matching primary key.
   * If not found, returns null or throws an error if {@link FindOptions.rejectOnEmpty} is set.
   *
   * @param  {number|bigint|string|Buffer}      param The value of the desired instance's primary key.
   * @param  {object}                           [options] find options
   * @returns {Promise<Model|null>}
   */
  static async findByPk(param, options) {
    // return Promise resolved with null if no arguments are passed
    if ([null, undefined].includes(param)) {
      return null;
    }

    options = Utils.cloneDeep(options) || {};

    if (typeof param === 'number' || typeof param === 'bigint' || typeof param === 'string' || Buffer.isBuffer(param)) {
      options.where = {
        [this.primaryKeyAttribute]: param,
      };
    } else {
      throw new TypeError(`Argument passed to findByPk is invalid: ${param}`);
    }

    // Bypass a possible overloaded findOne
    return await Model.findOne.call(this, options);
  }

  /**
   * Search for a single instance.
   *
   * Returns the first instance corresponding matching the query.
   * If not found, returns null or throws an error if {@link FindOptions.rejectOnEmpty} is set.
   *
   * @param  {object}       [options] A hash of options to describe the scope of the search
   * @returns {Promise<Model|null>}
   */
  static async findOne(options) {
    if (options !== undefined && !_.isPlainObject(options)) {
      throw new Error('The argument passed to findOne must be an options object, use findByPk if you wish to pass a single primary key value');
    }

    options = Utils.cloneDeep(options);
    // findOne only ever needs one result
    // conditional temporarily fixes 14618
    // https://github.com/sequelize/sequelize/issues/14618
    if (options.limit === undefined) {
      options.limit = 1;
    }

    // Bypass a possible overloaded findAll.
    return await Model.findAll.call(this, (_.defaults(options, {
      model: this,
      plain: true,
    })));
  }

  /**
   * Run an aggregation method on the specified field.
   *
   * Returns the aggregate result cast to {@link AggregateOptions.dataType},
   * unless `options.plain` is false, in which case the complete data result is returned.
   *
   * @param {string}          attribute The attribute to aggregate over. Can be a field name or *
   * @param {string}          aggregateFunction The function to use for aggregation, e.g. sum, max etc.
   * @param {object}          [options] Query options. See sequelize.query for full options
   *
   * @returns {Promise<DataTypes|object>}
   */
  static async aggregate(attribute, aggregateFunction, options) {
    options = Utils.cloneDeep(options);
    options.model = this;

    // We need to preserve attributes here as the `injectScope` call would inject non aggregate columns.
    const prevAttributes = options.attributes;
    this._injectScope(options);
    options.attributes = prevAttributes;
    this._conformIncludes(options, this);

    if (options.include) {
      this._expandIncludeAll(options);
      _validateIncludedElements(options);
    }

    const attrOptions = this.rawAttributes[attribute];
    const field = attrOptions && attrOptions.field || attribute;
    let aggregateColumn = this.sequelize.col(field);

    if (options.distinct) {
      aggregateColumn = this.sequelize.fn('DISTINCT', aggregateColumn);
    }

    let { group } = options;
    if (Array.isArray(group) && Array.isArray(group[0])) {
      noDoubleNestedGroup();
      group = group.flat();
    }

    options.attributes = _.unionBy(
      options.attributes,
      group,
      [[this.sequelize.fn(aggregateFunction, aggregateColumn), aggregateFunction]],
      a => (Array.isArray(a) ? a[1] : a),
    );

    if (!options.dataType) {
      if (attrOptions) {
        options.dataType = attrOptions.type;
      } else {
        // Use FLOAT as fallback
        options.dataType = new DataTypes.FLOAT();
      }
    } else {
      options.dataType = this.sequelize.normalizeDataType(options.dataType);
    }

    Utils.mapOptionFieldNames(options, this);
    options = this._paranoidClause(this, options);

    const value = await this.queryInterface.rawSelect(this.getTableName(options), options, aggregateFunction, this);

    return value;
  }

  /**
   * Count the number of records matching the provided where clause.
   *
   * If you provide an `include` option, the number of matching associations will be counted instead.
   *
   * @param {object}        [options] options
   * @returns {Promise<number>}
   */
  static async count(options) {
    options = Utils.cloneDeep(options);
    options = _.defaults(options, { hooks: true });
    options.raw = true;
    if (options.hooks) {
      await this.runHooks('beforeCount', options);
    }

    let col = options.col || '*';
    if (options.include) {
      col = `${this.name}.${options.col || this.primaryKeyField}`;
    }

    if (options.distinct && col === '*') {
      col = this.primaryKeyField;
    }

    options.plain = !options.group;
    options.dataType = new DataTypes.INTEGER();
    options.includeIgnoreAttributes = false;

    // No limit, offset or order for the options max be given to count()
    // Set them to null to prevent scopes setting those values
    options.limit = null;
    options.offset = null;
    options.order = null;

    const result = await this.aggregate(col, 'count', options);

    // When grouping is used, some dialects such as PG are returning the count as string
    // --> Manually convert it to number
    if (Array.isArray(result)) {
      return result.map(item => ({
        ...item,
        count: Number(item.count),
      }));
    }

    return result;
  }

  /**
   * Finds all the rows matching your query, within a specified offset / limit, and get the total number of
   * rows matching your query. This is very useful for pagination.
   *
   * ```js
   * Model.findAndCountAll({
   *   where: ...,
   *   limit: 12,
   *   offset: 12
   * }).then(result => {
   *   ...
   * })
   * ```
   * In the above example, `result.rows` will contain rows 13 through 24, while `result.count` will return
   * the total number of rows that matched your query.
   *
   * When you add includes, only those which are required (either because they have a where clause, or
   * because required` is explicitly set to true on the include) will be added to the count part.
   *
   * Suppose you want to find all users who have a profile attached:
   * ```js
   * User.findAndCountAll({
   *   include: [
   *      { model: Profile, required: true}
   *   ],
   *   limit: 3
   * });
   * ```
   * Because the include for `Profile` has `required` set it will result in an inner join, and only the users
   * who have a profile will be counted. If we remove `required` from the include, both users with and
   * without profiles will be counted
   *
   * This function also support grouping, when `group` is provided, the count will be an array of objects
   * containing the count for each group and the projected attributes.
   * ```js
   * User.findAndCountAll({
   *   group: 'type'
   * });
   * ```
   *
   * @param {object} [options] See findAll options
   * @returns {Promise<{count: number | number[], rows: Model[]}>}
   */
  static async findAndCountAll(options) {
    if (options !== undefined && !_.isPlainObject(options)) {
      throw new Error('The argument passed to findAndCountAll must be an options object, use findByPk if you wish to pass a single primary key value');
    }

    const countOptions = Utils.cloneDeep(options);

    if (countOptions.attributes) {
      countOptions.attributes = undefined;
    }

    const [count, rows] = await Promise.all([
      this.count(countOptions),
      this.findAll(options),
    ]);

    return {
      count,
      rows: count === 0 ? [] : rows,
    };
  }

  /**
   * Finds the maximum value of field
   *
   * @param {string} field attribute / field name
   * @param {object} [options] See aggregate
   * @returns {Promise<*>}
   */
  static async max(field, options) {
    return await this.aggregate(field, 'max', options);
  }

  /**
   * Finds the minimum value of field
   *
   * @param {string} field attribute / field name
   * @param {object} [options] See aggregate
   * @returns {Promise<*>}
   */
  static async min(field, options) {
    return await this.aggregate(field, 'min', options);
  }

  /**
   * Retrieves the sum of field
   *
   * @param {string} field attribute / field name
   * @param {object} [options] See aggregate
   * @returns {Promise<number>}
   */
  static async sum(field, options) {
    return await this.aggregate(field, 'sum', options);
  }

  /**
   * Builds a new model instance.
   * Unlike {@link Model.create}, the instance is not persisted, you need to call {@link Model#save} yourself.
   *
   * @param {object|Array} values An object of key value pairs or an array of such. If an array, the function will return an
   *   array of instances.
   * @param {object}  [options] Instance build options
   *
   * @returns {Model|Array<Model>}
   */
  static build(values, options) {
    if (Array.isArray(values)) {
      return this.bulkBuild(values, options);
    }

    return new this(values, options);
  }

  /**
   * Builds multiple new model instances.
   * Unlike {@link Model.create}, the instances are not persisted, you need to call {@link Model#save} yourself.
   *
   * @param {Array} valueSets An array of objects with key value pairs.
   * @param {object}  [options] Instance build options
   */
  static bulkBuild(valueSets, options) {
    options = { isNewRecord: true, ...options };

    if (!options.includeValidated) {
      this._conformIncludes(options, this);
      if (options.include) {
        this._expandIncludeAll(options);
        _validateIncludedElements(options);
      }
    }

    if (options.attributes) {
      options.attributes = options.attributes.map(attribute => (Array.isArray(attribute) ? attribute[1] : attribute));
    }

    return valueSets.map(values => this.build(values, options));
  }

  /**
   * Builds a new model instance and persists it.
   * Equivalent to calling {@link Model.build} then {@link Model.save}.
   *
   * @param {object} values
   * @param {object} options
   * @returns {Promise<Model>}
   *
   */
  static async create(values, options) {
    options = Utils.cloneDeep(options || {});

    return await this.build(values, {
      isNewRecord: true,
      attributes: options.fields,
      include: options.include,
      raw: options.raw,
      silent: options.silent,
    }).save(options);
  }

  /**
   * Find an entity that matches the query, or build (but don't save) the entity if none is found.
   * The successful result of the promise will be the tuple [instance, initialized].
   *
   * @param {object} options find options
   * @returns {Promise<Model,boolean>}
   */
  static async findOrBuild(options) {
    if (!options || !options.where || arguments.length > 1) {
      throw new Error(
        'Missing where attribute in the options parameter passed to findOrBuild. '
        + 'Please note that the API has changed, and is now options only (an object with where, defaults keys, transaction etc.)',
      );
    }

    let values;

    let instance = await this.findOne(options);
    if (instance === null) {
      values = { ...options.defaults };
      if (_.isPlainObject(options.where)) {
        values = Utils.defaults(values, options.where);
      }

      instance = this.build(values, options);

      return [instance, true];
    }

    return [instance, false];
  }

  /**
   * Find an entity that matches the query, or {@link Model.create} the entity if none is found
   * The successful result of the promise will be the tuple [instance, initialized].
   *
   * If no transaction is passed in the `options` object, a new transaction will be created internally, to
   * prevent the race condition where a matching row is created by another connection after the find but
   * before the insert call.
   * However, it is not always possible to handle this case in SQLite, specifically if one transaction inserts
   * and another tries to select before the first one has committed.
   * In this case, an instance of {@link TimeoutError} will be thrown instead.
   *
   * If a transaction is passed, a savepoint will be created instead,
   * and any unique constraint violation will be handled internally.
   *
   * @param {object} options find and create options
   * @returns {Promise<Model,boolean>}
   */
  static async findOrCreate(options) {
    if (!options || !options.where || arguments.length > 1) {
      throw new Error(
        'Missing where attribute in the options parameter passed to findOrCreate. '
        + 'Please note that the API has changed, and is now options only (an object with where, defaults keys, transaction etc.)',
      );
    }

    options = { ...options };

    if (options.defaults) {
      const defaults = Object.keys(options.defaults);
      const unknownDefaults = defaults.filter(name => !this.rawAttributes[name]);

      if (unknownDefaults.length > 0) {
        logger.warn(`Unknown attributes (${unknownDefaults}) passed to defaults option of findOrCreate`);
      }
    }

    if (options.transaction === undefined && this.sequelize.constructor._cls) {
      const t = this.sequelize.constructor._cls.get('transaction');
      if (t) {
        options.transaction = t;
      }
    }

    const internalTransaction = !options.transaction;
    let values;
    let transaction;

    try {
      const t = await this.sequelize.transaction(options);
      transaction = t;
      options.transaction = t;

      const found = await this.findOne(Utils.defaults({ transaction }, options));
      if (found !== null) {
        return [found, false];
      }

      values = { ...options.defaults };
      if (_.isPlainObject(options.where)) {
        values = Utils.defaults(values, options.where);
      }

      options.exception = true;
      options.returning = true;

      try {
        const created = await this.create(values, options);
        if (created.get(this.primaryKeyAttribute, { raw: true }) === null) {
          // If the query returned an empty result for the primary key, we know that this was actually a unique constraint violation
          throw new sequelizeErrors.UniqueConstraintError();
        }

        return [created, true];
      } catch (error) {
        if (!(error instanceof sequelizeErrors.UniqueConstraintError)) {
          throw error;
        }

        const flattenedWhere = Utils.flattenObjectDeep(options.where);
        const flattenedWhereKeys = Object.keys(flattenedWhere).map(name => _.last(name.split('.')));
        const whereFields = flattenedWhereKeys.map(name => _.get(this.rawAttributes, `${name}.field`, name));
        const defaultFields = options.defaults && Object.keys(options.defaults)
          .filter(name => this.rawAttributes[name])
          .map(name => this.rawAttributes[name].field || name);

        const errFieldKeys = Object.keys(error.fields);
        const errFieldsWhereIntersects = Utils.intersects(errFieldKeys, whereFields);
        if (defaultFields && !errFieldsWhereIntersects && Utils.intersects(errFieldKeys, defaultFields)) {
          throw error;
        }

        if (errFieldsWhereIntersects) {
          _.each(error.fields, (value, key) => {
            const name = this.fieldRawAttributesMap[key].fieldName;
            if (value.toString() !== options.where[name].toString()) {
              throw new Error(`${this.name}#findOrCreate: value used for ${name} was not equal for both the find and the create calls, '${options.where[name]}' vs '${value}'`);
            }
          });
        }

        // Someone must have created a matching instance inside the same transaction since we last did a find. Let's find it!
        const otherCreated = await this.findOne(Utils.defaults({
          transaction: internalTransaction ? null : transaction,
        }, options));

        // Sanity check, ideally we caught this at the defaultFeilds/err.fields check
        // But if we didn't and instance is null, we will throw
        if (otherCreated === null) {
          throw error;
        }

        return [otherCreated, false];
      }
    } finally {
      if (internalTransaction && transaction) {
        await transaction.commit();
      }
    }
  }

  /**
   * A more performant {@link Model.findOrCreate} that will not start its own transaction or savepoint (at least not in
   * postgres)
   *
   * It will execute a find call, attempt to create if empty, then attempt to find again if a unique constraint fails.
   *
   * The successful result of the promise will be the tuple [instance, initialized].
   *
   * @param {object} options find options
   * @returns {Promise<Model,boolean>}
   */
  static async findCreateFind(options) {
    if (!options || !options.where) {
      throw new Error(
        'Missing where attribute in the options parameter passed to findCreateFind.',
      );
    }

    let values = { ...options.defaults };
    if (_.isPlainObject(options.where)) {
      values = Utils.defaults(values, options.where);
    }

    const found = await this.findOne(options);
    if (found) {
      return [found, false];
    }

    try {
      const createOptions = { ...options };

      // To avoid breaking a postgres transaction, run the create with `ignoreDuplicates`.
      if (this.sequelize.options.dialect === 'postgres' && options.transaction) {
        createOptions.ignoreDuplicates = true;
      }

      const created = await this.create(values, createOptions);

      return [created, true];
    } catch (error) {
      if (!(error instanceof sequelizeErrors.UniqueConstraintError || error instanceof sequelizeErrors.EmptyResultError)) {
        throw error;
      }

      const foundAgain = await this.findOne(options);

      return [foundAgain, false];
    }
  }

  /**
   * Inserts or updates a single entity. An update will be executed if a row which matches the supplied values on
   * either the primary key or a unique key is found. Note that the unique index must be defined in your
   * sequelize model and not just in the table. Otherwise, you may experience a unique constraint violation,
   * because sequelize fails to identify the row that should be updated.
   *
   * **Implementation details:**
   *
   * * MySQL - Implemented as a single query `INSERT values ON DUPLICATE KEY UPDATE values`
   * * PostgreSQL - Implemented as a temporary function with exception handling: INSERT EXCEPTION WHEN
   *   unique_constraint UPDATE
   * * SQLite - Implemented as two queries `INSERT; UPDATE`. This means that the update is executed regardless
   *   of whether the row already existed or not
   *
   * **Note:** SQLite returns null for created, no matter if the row was created or updated. This is
   * because SQLite always runs INSERT OR IGNORE + UPDATE, in a single query, so there is no way to know
   * whether the row was inserted or not.
   *
   * @param  {object} values hash of values to upsert
   * @param  {object} [options] upsert options
   * @returns {Promise<Array<Model, boolean | null>>} an array with two elements, the first being the new record and
   *   the second being `true` if it was just created or `false` if it already existed (except on Postgres and SQLite, which
   *   can't detect this and will always return `null` instead of a boolean).
   */
  static async upsert(values, options) {
    options = {
      hooks: true,
      returning: true,
      validate: true,
      ...Utils.cloneDeep(options),
    };

    const createdAtAttr = this._timestampAttributes.createdAt;
    const updatedAtAttr = this._timestampAttributes.updatedAt;
    const hasPrimary = this.primaryKeyField in values || this.primaryKeyAttribute in values;
    const instance = this.build(values);

    options.model = this;
    options.instance = instance;

    const changed = [...instance._changed];
    if (!options.fields) {
      options.fields = changed;
    }

    if (options.validate) {
      await instance.validate(options);
    }

    // Map field names
    const updatedDataValues = _.pick(instance.dataValues, changed);
    const insertValues = Utils.mapValueFieldNames(instance.dataValues, Object.keys(instance.rawAttributes), this);
    const updateValues = Utils.mapValueFieldNames(updatedDataValues, options.fields, this);
    const now = Utils.now(this.sequelize.options.dialect);

    // Attach createdAt
    if (createdAtAttr && !insertValues[createdAtAttr]) {
      const field = this.rawAttributes[createdAtAttr].field || createdAtAttr;
      insertValues[field] = this._getDefaultTimestamp(createdAtAttr) || now;
    }

    if (updatedAtAttr && !insertValues[updatedAtAttr]) {
      const field = this.rawAttributes[updatedAtAttr].field || updatedAtAttr;
      insertValues[field] = updateValues[field] = this._getDefaultTimestamp(updatedAtAttr) || now;
    }

    // Db2 does not allow NULL values for unique columns.
    // Add dummy values if not provided by test case or user.
    if (this.sequelize.options.dialect === 'db2') {
      this.uniqno = this.sequelize.dialect.queryGenerator.addUniqueFields(
        insertValues, this.rawAttributes, this.uniqno,
      );
    }

    // Build adds a null value for the primary key, if none was given by the user.
    // We need to remove that because of some Postgres technicalities.
    if (!hasPrimary && this.primaryKeyAttribute && !this.rawAttributes[this.primaryKeyAttribute].defaultValue) {
      delete insertValues[this.primaryKeyField];
      delete updateValues[this.primaryKeyField];
    }

    if (options.hooks) {
      await this.runHooks('beforeUpsert', values, options);
    }

    const result = await this.queryInterface.upsert(this.getTableName(options), insertValues, updateValues, instance.where(), options);

    const [record] = result;
    record.isNewRecord = false;

    if (options.hooks) {
      await this.runHooks('afterUpsert', result, options);

      return result;
    }

    return result;
  }

  /**
   * Creates and inserts multiple instances in bulk.
   *
   * The promise resolves with an array of instances.
   *
   * Please note that, depending on your dialect, the resulting instances may not accurately
   * represent the state of their rows in the database.
   * This is because MySQL and SQLite do not make it easy to obtain back automatically generated IDs
   * and other default values in a way that can be mapped to multiple records.
   * To obtain the correct data for the newly created instance, you will need to query for them again.
   *
   * If validation fails, the promise is rejected with {@link AggregateError}
   *
   * @param  {Array}          records                          List of objects (key/value pairs) to create instances from
   * @param  {object}         [options]                        Bulk create options
   * @returns {Promise<Array<Model>>}
   */
  static async bulkCreate(records, options = {}) {
    if (records.length === 0) {
      return [];
    }

    const dialect = this.sequelize.options.dialect;
    const now = Utils.now(this.sequelize.options.dialect);
    options = Utils.cloneDeep(options);

    options.model = this;

    if (!options.includeValidated) {
      this._conformIncludes(options, this);
      if (options.include) {
        this._expandIncludeAll(options);
        _validateIncludedElements(options);
      }
    }

    const instances = records.map(values => this.build(values, { isNewRecord: true, include: options.include }));

    const recursiveBulkCreate = async (instances, options) => {
      options = {
        validate: false,
        hooks: true,
        individualHooks: false,
        ignoreDuplicates: false,
        ...options,
      };

      if (options.returning === undefined) {
        if (options.association) {
          options.returning = false;
        } else {
          options.returning = true;
        }
      }

      if (options.ignoreDuplicates && ['mssql', 'db2', 'ibmi'].includes(dialect)) {
        throw new Error(`${dialect} does not support the ignoreDuplicates option.`);
      }

      if (options.updateOnDuplicate && !['mysql', 'mariadb', 'sqlite', 'postgres', 'ibmi'].includes(dialect)) {
        throw new Error(`${dialect} does not support the updateOnDuplicate option.`);
      }

      const model = options.model;

      options.fields = options.fields || Object.keys(model.rawAttributes);
      const createdAtAttr = model._timestampAttributes.createdAt;
      const updatedAtAttr = model._timestampAttributes.updatedAt;

      if (options.updateOnDuplicate !== undefined) {
        if (Array.isArray(options.updateOnDuplicate) && options.updateOnDuplicate.length > 0) {
          options.updateOnDuplicate = _.intersection(
            _.without(Object.keys(model.tableAttributes), createdAtAttr),
            options.updateOnDuplicate,
          );
        } else {
          throw new Error('updateOnDuplicate option only supports non-empty array.');
        }
      }

      // Run before hook
      if (options.hooks) {
        await model.runHooks('beforeBulkCreate', instances, options);
      }

      // Validate
      if (options.validate) {
        const errors = [];
        const validateOptions = { ...options };
        validateOptions.hooks = options.individualHooks;

        await Promise.all(instances.map(async instance => {
          try {
            await instance.validate(validateOptions);
          } catch (error) {
            errors.push(new sequelizeErrors.BulkRecordError(error, instance));
          }
        }));

        delete options.skip;
        if (errors.length > 0) {
          throw new sequelizeErrors.AggregateError(errors);
        }
      }

      if (options.individualHooks) {
        await Promise.all(instances.map(async instance => {
          const individualOptions = {
            ...options,
            validate: false,
            hooks: true,
          };
          delete individualOptions.fields;
          delete individualOptions.individualHooks;
          delete individualOptions.ignoreDuplicates;

          await instance.save(individualOptions);
        }));
      } else {
        if (options.include && options.include.length > 0) {
          await Promise.all(options.include.filter(include => include.association instanceof BelongsTo).map(async include => {
            const associationInstances = [];
            const associationInstanceIndexToInstanceMap = [];

            for (const instance of instances) {
              const associationInstance = instance.get(include.as);
              if (associationInstance) {
                associationInstances.push(associationInstance);
                associationInstanceIndexToInstanceMap.push(instance);
              }
            }

            if (associationInstances.length === 0) {
              return;
            }

            const includeOptions = _(Utils.cloneDeep(include))
              .omit(['association'])
              .defaults({
                transaction: options.transaction,
                logging: options.logging,
              })
              .value();

            const createdAssociationInstances = await recursiveBulkCreate(associationInstances, includeOptions);
            for (const idx in createdAssociationInstances) {
              const associationInstance = createdAssociationInstances[idx];
              const instance = associationInstanceIndexToInstanceMap[idx];

              await include.association.set(instance, associationInstance, { save: false, logging: options.logging });
            }
          }));
        }

        // Create all in one query
        // Recreate records from instances to represent any changes made in hooks or validation
        records = instances.map(instance => {
          const values = instance.dataValues;

          // set createdAt/updatedAt attributes
          if (createdAtAttr && !values[createdAtAttr]) {
            values[createdAtAttr] = now;
            if (!options.fields.includes(createdAtAttr)) {
              options.fields.push(createdAtAttr);
            }
          }

          if (updatedAtAttr && !values[updatedAtAttr]) {
            values[updatedAtAttr] = now;
            if (!options.fields.includes(updatedAtAttr)) {
              options.fields.push(updatedAtAttr);
            }
          }

          const out = Utils.mapValueFieldNames(values, options.fields, model);
          for (const key of model._virtualAttributes) {
            delete out[key];
          }

          return out;
        });

        // Map attributes to fields for serial identification
        const fieldMappedAttributes = {};
        for (const attr in model.tableAttributes) {
          fieldMappedAttributes[model.rawAttributes[attr].field || attr] = model.rawAttributes[attr];
        }

        // Map updateOnDuplicate attributes to fields
        if (options.updateOnDuplicate) {
          options.updateOnDuplicate = options.updateOnDuplicate.map(attr => model.rawAttributes[attr].field || attr);

          const upsertKeys = [];

          for (const i of model.getIndexes()) {
            if (i.unique && !i.where) { // Don't infer partial indexes
              upsertKeys.push(...i.fields);
            }
          }

          options.upsertKeys = upsertKeys.length > 0
            ? upsertKeys
            : Object.values(model.primaryKeys).map(x => x.field);
        }

        // Map returning attributes to fields
        if (options.returning && Array.isArray(options.returning)) {
          options.returning = options.returning.map(attr => _.get(model.rawAttributes[attr], 'field', attr));
        }

        const results = await model.queryInterface.bulkInsert(model.getTableName(options), records, options, fieldMappedAttributes);
        if (Array.isArray(results)) {
          for (const [i, result] of results.entries()) {
            const instance = instances[i];

            for (const key in result) {
              if (!instance || key === model.primaryKeyAttribute
                && instance.get(model.primaryKeyAttribute)
                && ['mysql', 'mariadb', 'sqlite'].includes(dialect)) {
                // The query.js for these DBs is blind, it autoincrements the
                // primarykey value, even if it was set manually. Also, it can
                // return more results than instances, bug?.
                continue;
              }

              if (Object.prototype.hasOwnProperty.call(result, key)) {
                const record = result[key];

                const attr = _.find(model.rawAttributes, attribute => attribute.fieldName === key || attribute.field === key);

                instance.dataValues[attr && attr.fieldName || key] = record;
              }
            }
          }
        }
      }

      if (options.include && options.include.length > 0) {
        await Promise.all(options.include.filter(include => !(include.association instanceof BelongsTo
          || include.parent && include.parent.association instanceof BelongsToMany)).map(async include => {
          const associationInstances = [];
          const associationInstanceIndexToInstanceMap = [];

          for (const instance of instances) {
            let associated = instance.get(include.as);
            if (!Array.isArray(associated)) {
              associated = [associated];
            }

            for (const associationInstance of associated) {
              if (associationInstance) {
                if (!(include.association instanceof BelongsToMany)) {
                  associationInstance.set(include.association.foreignKey, instance.get(include.association.sourceKey || instance.constructor.primaryKeyAttribute, { raw: true }), { raw: true });
                  Object.assign(associationInstance, include.association.scope);
                }

                associationInstances.push(associationInstance);
                associationInstanceIndexToInstanceMap.push(instance);
              }
            }
          }

          if (associationInstances.length === 0) {
            return;
          }

          const includeOptions = _(Utils.cloneDeep(include))
            .omit(['association'])
            .defaults({
              transaction: options.transaction,
              logging: options.logging,
            })
            .value();

          const createdAssociationInstances = await recursiveBulkCreate(associationInstances, includeOptions);
          if (include.association instanceof BelongsToMany) {
            const valueSets = [];

            for (const idx in createdAssociationInstances) {
              const associationInstance = createdAssociationInstances[idx];
              const instance = associationInstanceIndexToInstanceMap[idx];

              const values = {
                [include.association.foreignKey]: instance.get(instance.constructor.primaryKeyAttribute, { raw: true }),
                [include.association.otherKey]: associationInstance.get(associationInstance.constructor.primaryKeyAttribute, { raw: true }),
                // Include values defined in the association
                ...include.association.through.scope,
              };
              if (associationInstance[include.association.through.model.name]) {
                for (const attr of Object.keys(include.association.through.model.rawAttributes)) {
                  if (include.association.through.model.rawAttributes[attr]._autoGenerated
                    || attr === include.association.foreignKey
                    || attr === include.association.otherKey
                    || typeof associationInstance[include.association.through.model.name][attr] === 'undefined') {
                    continue;
                  }

                  values[attr] = associationInstance[include.association.through.model.name][attr];
                }
              }

              valueSets.push(values);
            }

            const throughOptions = _(Utils.cloneDeep(include))
              .omit(['association', 'attributes'])
              .defaults({
                transaction: options.transaction,
                logging: options.logging,
              })
              .value();
            throughOptions.model = include.association.throughModel;
            const throughInstances = include.association.throughModel.bulkBuild(valueSets, throughOptions);

            await recursiveBulkCreate(throughInstances, throughOptions);
          }
        }));
      }

      // map fields back to attributes
      for (const instance of instances) {
        for (const attr in model.rawAttributes) {
          if (model.rawAttributes[attr].field
              && instance.dataValues[model.rawAttributes[attr].field] !== undefined
              && model.rawAttributes[attr].field !== attr
          ) {
            instance.dataValues[attr] = instance.dataValues[model.rawAttributes[attr].field];
            delete instance.dataValues[model.rawAttributes[attr].field];
          }

          instance._previousDataValues[attr] = instance.dataValues[attr];
          instance.changed(attr, false);
        }

        instance.isNewRecord = false;
      }

      // Run after hook
      if (options.hooks) {
        await model.runHooks('afterBulkCreate', instances, options);
      }

      return instances;
    };

    return await recursiveBulkCreate(instances, options);
  }

  /**
   * Destroys all instances of the model.
   * This is a convenient method for `MyModel.destroy({ truncate: true })`.
   *
   * __Danger__: This will completely empty your table!
   *
   * @param {object} [options] truncate options
   * @returns {Promise}
   */
  static async truncate(options) {
    options = Utils.cloneDeep(options) || {};
    options.truncate = true;

    return await this.destroy(options);
  }

  /**
   * Deletes multiple instances, or set their deletedAt timestamp to the current time if `paranoid` is enabled.
   *
   * @param  {object} options destroy options
   * @returns {Promise<number>} The number of destroyed rows
   */
  static async destroy(options) {
    options = Utils.cloneDeep(options);

    this._injectScope(options);

    if (!options || !(options.where || options.truncate)) {
      throw new Error('Missing where or truncate attribute in the options parameter of model.destroy.');
    }

    if (!options.truncate && !_.isPlainObject(options.where) && !Array.isArray(options.where) && !(options.where instanceof Utils.SequelizeMethod)) {
      throw new Error('Expected plain object, array or sequelize method in the options.where parameter of model.destroy.');
    }

    options = _.defaults(options, {
      hooks: true,
      individualHooks: false,
      force: false,
      cascade: false,
      restartIdentity: false,
    });

    options.type = QueryTypes.BULKDELETE;

    Utils.mapOptionFieldNames(options, this);
    options.model = this;

    // Run before hook
    if (options.hooks) {
      await this.runHooks('beforeBulkDestroy', options);
    }

    let instances;
    // Get daos and run beforeDestroy hook on each record individually
    if (options.individualHooks) {
      instances = await this.findAll({ where: options.where, transaction: options.transaction, logging: options.logging, benchmark: options.benchmark });

      await Promise.all(instances.map(instance => this.runHooks('beforeDestroy', instance, options)));
    }

    let result;
    // Run delete query (or update if paranoid)
    if (this._timestampAttributes.deletedAt && !options.force) {
      // Set query type appropriately when running soft delete
      options.type = QueryTypes.BULKUPDATE;

      const attrValueHash = {};
      const deletedAtAttribute = this.rawAttributes[this._timestampAttributes.deletedAt];
      const field = this.rawAttributes[this._timestampAttributes.deletedAt].field;
      const where = {
        [field]: Object.prototype.hasOwnProperty.call(deletedAtAttribute, 'defaultValue') ? deletedAtAttribute.defaultValue : null,
      };

      attrValueHash[field] = Utils.now(this.sequelize.options.dialect);
      result = await this.queryInterface.bulkUpdate(this.getTableName(options), attrValueHash, Object.assign(where, options.where), options, this.rawAttributes);
    } else {
      result = await this.queryInterface.bulkDelete(this.getTableName(options), options.where, options, this);
    }

    // Run afterDestroy hook on each record individually
    if (options.individualHooks) {
      await Promise.all(
        instances.map(instance => this.runHooks('afterDestroy', instance, options)),
      );
    }

    // Run after hook
    if (options.hooks) {
      await this.runHooks('afterBulkDestroy', options);
    }

    return result;
  }

  /**
   * Restores multiple paranoid instances.
   * Only usable if {@link ModelOptions.paranoid} is true.
   *
   * @param {object} options restore options
   * @returns {Promise}
   */
  static async restore(options) {
    if (!this._timestampAttributes.deletedAt) {
      throw new Error('Model is not paranoid');
    }

    options = {
      hooks: true,
      individualHooks: false,
      ...options,
    };

    options.type = QueryTypes.RAW;
    options.model = this;

    Utils.mapOptionFieldNames(options, this);

    // Run before hook
    if (options.hooks) {
      await this.runHooks('beforeBulkRestore', options);
    }

    let instances;
    // Get daos and run beforeRestore hook on each record individually
    if (options.individualHooks) {
      instances = await this.findAll({ where: options.where, transaction: options.transaction, logging: options.logging, benchmark: options.benchmark, paranoid: false });

      await Promise.all(instances.map(instance => this.runHooks('beforeRestore', instance, options)));
    }

    // Run undelete query
    const attrValueHash = {};
    const deletedAtCol = this._timestampAttributes.deletedAt;
    const deletedAtAttribute = this.rawAttributes[deletedAtCol];
    const deletedAtDefaultValue = Object.prototype.hasOwnProperty.call(deletedAtAttribute, 'defaultValue') ? deletedAtAttribute.defaultValue : null;

    attrValueHash[deletedAtAttribute.field || deletedAtCol] = deletedAtDefaultValue;
    options.omitNull = false;
    const result = await this.queryInterface.bulkUpdate(this.getTableName(options), attrValueHash, options.where, options, this.rawAttributes);
    // Run afterDestroy hook on each record individually
    if (options.individualHooks) {
      await Promise.all(
        instances.map(instance => this.runHooks('afterRestore', instance, options)),
      );
    }

    // Run after hook
    if (options.hooks) {
      await this.runHooks('afterBulkRestore', options);
    }

    return result;
  }

  /**
   * Updates multiple instances that match the where options.
   *
   * The promise resolves with an array of one or two elements:
   * - The first element is always the number of affected rows,
   * - the second element is the list of affected entities (only supported in postgres and mssql with
   * {@link UpdateOptions.returning} true.)
   *
   * @param  {object} values hash of values to update
   * @param  {object} options update options
   * @returns {Promise<Array<number,number>>}
   */
  static async update(values, options) {
    options = Utils.cloneDeep(options);

    this._injectScope(options);
    this._optionsMustContainWhere(options);

    options = this._paranoidClause(this, _.defaults(options, {
      validate: true,
      hooks: true,
      individualHooks: false,
      returning: false,
      force: false,
      sideEffects: true,
    }));

    options.type = QueryTypes.BULKUPDATE;

    // Clone values so it doesn't get modified for caller scope and ignore undefined values
    values = _.omitBy(values, value => value === undefined);

    // Remove values that are not in the options.fields
    if (options.fields && Array.isArray(options.fields)) {
      for (const key of Object.keys(values)) {
        if (!options.fields.includes(key)) {
          delete values[key];
        }
      }
    } else {
      const updatedAtAttr = this._timestampAttributes.updatedAt;
      options.fields = _.intersection(Object.keys(values), Object.keys(this.tableAttributes));
      if (updatedAtAttr && !options.fields.includes(updatedAtAttr)) {
        options.fields.push(updatedAtAttr);
      }
    }

    if (this._timestampAttributes.updatedAt && !options.silent) {
      values[this._timestampAttributes.updatedAt] = this._getDefaultTimestamp(this._timestampAttributes.updatedAt) || Utils.now(this.sequelize.options.dialect);
    }

    options.model = this;

    let valuesUse;
    // Validate
    if (options.validate) {
      const build = this.build(values);
      build.set(this._timestampAttributes.updatedAt, values[this._timestampAttributes.updatedAt], { raw: true });

      if (options.sideEffects) {
        Object.assign(values, _.pick(build.get(), build.changed()));
        options.fields = _.union(options.fields, Object.keys(values));
      }

      // We want to skip validations for all other fields
      options.skip = _.difference(Object.keys(this.rawAttributes), Object.keys(values));
      const attributes = await build.validate(options);
      options.skip = undefined;
      if (attributes && attributes.dataValues) {
        values = _.pick(attributes.dataValues, Object.keys(values));
      }
    }

    // Run before hook
    if (options.hooks) {
      options.attributes = values;
      await this.runHooks('beforeBulkUpdate', options);
      values = options.attributes;
      delete options.attributes;
    }

    valuesUse = values;

    // Get instances and run beforeUpdate hook on each record individually
    let instances;
    let updateDoneRowByRow = false;
    if (options.individualHooks) {
      instances = await this.findAll({
        where: options.where,
        transaction: options.transaction,
        logging: options.logging,
        benchmark: options.benchmark,
        paranoid: options.paranoid,
      });

      if (instances.length > 0) {
        // Run beforeUpdate hooks on each record and check whether beforeUpdate hook changes values uniformly
        // i.e. whether they change values for each record in the same way
        let changedValues;
        let different = false;

        instances = await Promise.all(instances.map(async instance => {
          // Record updates in instances dataValues
          Object.assign(instance.dataValues, values);
          // Set the changed fields on the instance
          _.forIn(valuesUse, (newValue, attr) => {
            if (newValue !== instance._previousDataValues[attr]) {
              instance.setDataValue(attr, newValue);
            }
          });

          // Run beforeUpdate hook
          await this.runHooks('beforeUpdate', instance, options);
          if (!different) {
            const thisChangedValues = {};
            _.forIn(instance.dataValues, (newValue, attr) => {
              if (newValue !== instance._previousDataValues[attr]) {
                thisChangedValues[attr] = newValue;
              }
            });

            if (!changedValues) {
              changedValues = thisChangedValues;
            } else {
              different = !_.isEqual(changedValues, thisChangedValues);
            }
          }

          return instance;
        }));

        if (!different) {
          const keys = Object.keys(changedValues);
          // Hooks do not change values or change them uniformly
          if (keys.length > 0) {
            // Hooks change values - record changes in valuesUse so they are executed
            valuesUse = changedValues;
            options.fields = _.union(options.fields, keys);
          }
        } else {
          instances = await Promise.all(instances.map(async instance => {
            const individualOptions = {
              ...options,
              hooks: false,
              validate: false,
            };
            delete individualOptions.individualHooks;

            return instance.save(individualOptions);
          }));
          updateDoneRowByRow = true;
        }
      }
    }

    let result;
    if (updateDoneRowByRow) {
      result = [instances.length, instances];
    } else if (_.isEmpty(valuesUse)
       || Object.keys(valuesUse).length === 1 && valuesUse[this._timestampAttributes.updatedAt]) {
      // only updatedAt is being passed, then skip update
      result = [0];
    } else {
      valuesUse = Utils.mapValueFieldNames(valuesUse, options.fields, this);
      options = Utils.mapOptionFieldNames(options, this);
      options.hasTrigger = this.options ? this.options.hasTrigger : false;

      const affectedRows = await this.queryInterface.bulkUpdate(this.getTableName(options), valuesUse, options.where, options, this.tableAttributes);
      if (options.returning) {
        result = [affectedRows.length, affectedRows];
        instances = affectedRows;
      } else {
        result = [affectedRows];
      }
    }

    if (options.individualHooks) {
      await Promise.all(instances.map(instance => this.runHooks('afterUpdate', instance, options)));
      result[1] = instances;
    }

    // Run after hook
    if (options.hooks) {
      options.attributes = values;
      await this.runHooks('afterBulkUpdate', options);
      delete options.attributes;
    }

    return result;
  }

  /**
   * Runs a describe query on the table.
   *
   * @param {string} [schema] schema name to search table in
   * @param {object} [options] query options
   *
   * @returns {Promise} hash of attributes and their types
   */
  static async describe(schema, options) {
    return await this.queryInterface.describeTable(this.tableName, { schema: schema || this._schema || '', ...options });
  }

  static _getDefaultTimestamp(attr) {
    if (Boolean(this.rawAttributes[attr]) && Boolean(this.rawAttributes[attr].defaultValue)) {
      return Utils.toDefaultValue(this.rawAttributes[attr].defaultValue, this.sequelize.options.dialect);
    }

  }

  static _expandAttributes(options) {
    if (!_.isPlainObject(options.attributes)) {
      return;
    }

    let attributes = Object.keys(this.rawAttributes);

    if (options.attributes.exclude) {
      attributes = attributes.filter(elem => !options.attributes.exclude.includes(elem));
    }

    if (options.attributes.include) {
      attributes = attributes.concat(options.attributes.include);
    }

    options.attributes = attributes;
  }

  // Inject _scope into options.
  static _injectScope(options) {
    const scope = Utils.cloneDeep(this._scope);
    this._normalizeIncludes(scope, this);
    this._defaultsOptions(options, scope);
  }

  static [Symbol.for('nodejs.util.inspect.custom')]() {
    return this.name;
  }

  static hasAlias(alias) {
    return Object.prototype.hasOwnProperty.call(this.associations, alias);
  }

  static getAssociations(target) {
    return Object.values(this.associations).filter(association => association.target.name === target.name);
  }

  static getAssociationWithModel(targetModel, targetAlias) {
    if (targetAlias) {
      return this.getAssociation(targetAlias);
    }

    if (!targetModel) {
      throwInvalidInclude({ model: targetModel, as: targetAlias });
    }

    const matchingAssociations = this._getAssociationsByModel(targetModel);
    if (matchingAssociations.length === 0) {
      throw new sequelizeErrors.EagerLoadingError(`Invalid Include received: no associations exist between "${this.name}" and "${targetModel.name}"`);
    }

    if (matchingAssociations.length > 1) {
      throw new sequelizeErrors.EagerLoadingError(`
Ambiguous Include received:
You're trying to include the model "${targetModel.name}", but is associated to "${this.name}" multiple times.

Instead of specifying a Model, either:
1. pass one of the Association object (available in "${this.name}.associations") in the "association" option, e.g.:
   include: {
     association: ${this.name}.associations.${matchingAssociations[0].as},
   },

2. pass the name of one of the associations in the "association" option, e.g.:
   include: {
     association: '${matchingAssociations[0].as}',
   },

"${this.name}" is associated to "${targetModel.name}" through the following associations: ${matchingAssociations.map(association => `"${association.as}"`).join(', ')}
`.trim());
    }

    return matchingAssociations[0];
  }

  /**
   * Increments the value of one or more attributes.
   *
   * The increment is done using a `SET column = column + X WHERE foo = 'bar'` query.
   *
   * @example <caption>increment number by 1</caption>
   * Model.increment('number', { where: { foo: 'bar' });
   *
   * @example <caption>increment number and count by 2</caption>
   * Model.increment(['number', 'count'], { by: 2, where: { foo: 'bar' } });
   *
   * @example <caption>increment answer by 42, and decrement tries by 1</caption>
   * // `by` cannot be used, as each attribute specifies its own value
   * Model.increment({ answer: 42, tries: -1}, { where: { foo: 'bar' } });
   *
   * @param  {string|Array|object} fields If a string is provided, that column is incremented by the
   *   value of `by` given in options. If an array is provided, the same is true for each column.
   *   If an object is provided, each key is incremented by the corresponding value, `by` is ignored.
   * @param  {object} options increment options
   * @param  {object} options.where conditions hash
   *
   * @returns {Promise<Model[],?number>} an array of affected rows and affected count with `options.returning` true,  whenever supported by dialect
   */
  static async increment(fields, options) {
    options = options || {};
    if (typeof fields === 'string') {
      fields = [fields];
    }

    if (Array.isArray(fields)) {
      fields = fields.map(f => {
        if (this.rawAttributes[f] && this.rawAttributes[f].field && this.rawAttributes[f].field !== f) {
          return this.rawAttributes[f].field;
        }

        return f;
      });
    } else if (fields && typeof fields === 'object') {
      fields = Object.keys(fields).reduce((rawFields, f) => {
        if (this.rawAttributes[f] && this.rawAttributes[f].field && this.rawAttributes[f].field !== f) {
          rawFields[this.rawAttributes[f].field] = fields[f];
        } else {
          rawFields[f] = fields[f];
        }

        return rawFields;
      }, {});
    }

    this._injectScope(options);
    this._optionsMustContainWhere(options);

    options = Utils.defaults({}, options, {
      by: 1,
      where: {},
      increment: true,
    });
    const isSubtraction = !options.increment;

    Utils.mapOptionFieldNames(options, this);

    const where = { ...options.where };

    // A plain object whose keys are the fields to be incremented and whose values are
    // the amounts to be incremented by.
    let incrementAmountsByField = {};
    if (Array.isArray(fields)) {
      incrementAmountsByField = {};
      for (const field of fields) {
        incrementAmountsByField[field] = options.by;
      }
    } else {
      // If the `fields` argument is not an array, then we assume it already has the
      // form necessary to be placed directly in the `incrementAmountsByField` variable.
      incrementAmountsByField = fields;
    }

    // If optimistic locking is enabled, we can take advantage that this is an
    // increment/decrement operation and send it here as well. We put `-1` for
    // decrementing because it will be subtracted, getting `-(-1)` which is `+1`
    if (this._versionAttribute) {
      incrementAmountsByField[this._versionAttribute] = isSubtraction ? -1 : 1;
    }

    const extraAttributesToBeUpdated = {};

    const updatedAtAttr = this._timestampAttributes.updatedAt;
    if (!options.silent && updatedAtAttr && !incrementAmountsByField[updatedAtAttr]) {
      const attrName = this.rawAttributes[updatedAtAttr].field || updatedAtAttr;
      extraAttributesToBeUpdated[attrName] = this._getDefaultTimestamp(updatedAtAttr) || Utils.now(this.sequelize.options.dialect);
    }

    const tableName = this.getTableName(options);
    let affectedRows;
    if (isSubtraction) {
      affectedRows = await this.queryInterface.decrement(
        this, tableName, where, incrementAmountsByField, extraAttributesToBeUpdated, options,
      );
    } else {
      affectedRows = await this.queryInterface.increment(
        this, tableName, where, incrementAmountsByField, extraAttributesToBeUpdated, options,
      );
    }

    if (options.returning) {
      return [affectedRows, affectedRows.length];
    }

    return [affectedRows];
  }

  /**
   * Decrement the value of one or more columns. This is done in the database, which means it does not use the values
   * currently stored on the Instance. The decrement is done using a
   * ```sql SET column = column - X WHERE foo = 'bar'``` query. To get the correct value after a decrement into the Instance
   * you should do a reload.
   *
   * @example <caption>decrement number by 1</caption>
   * Model.decrement('number', { where: { foo: 'bar' });
   *
   * @example <caption>decrement number and count by 2</caption>
   * Model.decrement(['number', 'count'], { by: 2, where: { foo: 'bar' } });
   *
   * @example <caption>decrement answer by 42, and decrement tries by -1</caption>
   * // `by` is ignored, since each column has its own value
   * Model.decrement({ answer: 42, tries: -1}, { by: 2, where: { foo: 'bar' } });
   *
   * @param {string|Array|object} fields If a string is provided, that column is incremented by the value of `by` given in
   *   options. If an array is provided, the same is true for each column. If and object is provided, each column is
   *   incremented by the value given.
   * @param {object} options decrement options, similar to increment
   *
   * @since 4.36.0
   *
   * @returns {Promise<Model[],?number>} returns an array of affected rows and affected count with `options.returning` true,
   *   whenever supported by dialect
   */
  static async decrement(fields, options) {
    return this.increment(fields, {
      by: 1,
      ...options,
      increment: false,
    });
  }

  static _optionsMustContainWhere(options) {
    assert(options && options.where, 'Missing where attribute in the options parameter');
    assert(_.isPlainObject(options.where) || Array.isArray(options.where) || options.where instanceof Utils.SequelizeMethod,
      'Expected plain object, array or sequelize method in the options.where parameter');
  }

  /**
   * Returns an object representing the query for this instance, use with `options.where`
   *
   * @param {boolean} [checkVersion=false] include version attribute in where hash
   *
   * @returns {object}
   */
  where(checkVersion) {
    const where = this.constructor.primaryKeyAttributes.reduce((result, attribute) => {
      result[attribute] = this.get(attribute, { raw: true });

      return result;
    }, {});

    if (_.size(where) === 0) {
      return this.constructor.options.whereCollection;
    }

    const versionAttr = this.constructor._versionAttribute;
    if (checkVersion && versionAttr) {
      where[versionAttr] = this.get(versionAttr, { raw: true });
    }

    return Utils.mapWhereFieldNames(where, this.constructor);
  }

  toString() {
    return `[object SequelizeInstance:${this.constructor.name}]`;
  }

  /**
   * Returns the underlying data value
   *
   * Unlike {@link Model#get}, this method returns the value as it was retrieved, bypassing
   * getters, cloning, virtual attributes.
   *
   * @param {string} key The name of the attribute to return.
   * @returns {any}
   */
  getDataValue(key) {
    return this.dataValues[key];
  }

  /**
   * Updates the underlying data value
   *
   * Unlike {@link Model#set}, this method skips any special behavior and directly replaces the raw value.
   *
   * @param {string} key The name of the attribute to update.
   * @param {any} value The new value for that attribute.
   */
  setDataValue(key, value) {
    const originalValue = this._previousDataValues[key];

    if (!_.isEqual(value, originalValue)) {
      this.changed(key, true);
    }

    this.dataValues[key] = value;
  }

  /**
   * If no key is given, returns all values of the instance, also invoking virtual getters.
   *
   * If key is given and a field or virtual getter is present for the key it will call that getter - else it will return the
   * value for key.
   *
   * @param {string}  [key] key to get value of
   * @param {object}  [options] get options
   *
   * @returns {object|any}
   */
  get(key, options) {
    if (options === undefined && typeof key === 'object') {
      options = key;
      key = undefined;
    }

    options = options || {};

    if (key) {
      if (Object.prototype.hasOwnProperty.call(this._customGetters, key) && !options.raw) {
        return this._customGetters[key].call(this, key, options);
      }

      if (options.plain && this._options.include && this._options.includeNames.includes(key)) {
        if (Array.isArray(this.dataValues[key])) {
          return this.dataValues[key].map(instance => instance.get(options));
        }

        if (this.dataValues[key] instanceof Model) {
          return this.dataValues[key].get(options);
        }

        return this.dataValues[key];
      }

      return this.dataValues[key];
    }

    if (
      this._hasCustomGetters
      || options.plain && this._options.include
      || options.clone
    ) {
      const values = {};
      let _key;

      if (this._hasCustomGetters) {
        for (_key in this._customGetters) {
          if (
            this._options.attributes
            && !this._options.attributes.includes(_key)
          ) {
            continue;
          }

          if (Object.prototype.hasOwnProperty.call(this._customGetters, _key)) {
            values[_key] = this.get(_key, options);
          }
        }
      }

      for (_key in this.dataValues) {
        if (
          !Object.prototype.hasOwnProperty.call(values, _key)
          && Object.prototype.hasOwnProperty.call(this.dataValues, _key)
        ) {
          values[_key] = this.get(_key, options);
        }
      }

      return values;
    }

    return this.dataValues;
  }

  /**
   * Set is used to update values on the instance (the Sequelize representation of the instance that is, remember that
   * nothing will be persisted before you actually call `save`). In its most basic form `set` will update a value stored in
   * the underlying `dataValues` object. However, if a custom setter function is defined for the key, that function will be
   * called instead. To bypass the setter, you can pass `raw: true` in the options object.
   *
   * If set is called with an object, it will loop over the object, and call set recursively for each key, value pair. If
   * you set raw to true, the underlying dataValues will either be set directly to the object passed, or used to extend
   * dataValues, if dataValues already contain values.
   *
   * When set is called, the previous value of the field is stored and sets a changed flag(see `changed`).
   *
   * Set can also be used to build instances for associations, if you have values for those.
   * When using set with associations you need to make sure the property key matches the alias of the association
   * while also making sure that the proper include options have been set (from .build() or .findOne())
   *
   * If called with a dot.separated key on a JSON/JSONB attribute it will set the value nested and flag the entire object as
   * changed.
   *
   * @param {string|object} key key to set, it can be string or object. When string it will set that key, for object it will
   *   loop over all object properties nd set them.
   * @param {any} value value to set
   * @param {object} [options] set options
   *
   * @returns {Model}
   */
  set(key, value, options) {
    let values;
    let originalValue;

    if (typeof key === 'object' && key !== null) {
      values = key;
      options = value || {};

      if (options.reset) {
        this.dataValues = {};
        for (const key in values) {
          this.changed(key, false);
        }
      }

      // If raw, and we're not dealing with includes or special attributes, just set it straight on the dataValues object
      if (options.raw && !(this._options && this._options.include) && !(options && options.attributes) && !this.constructor._hasDateAttributes && !this.constructor._hasBooleanAttributes) {
        if (Object.keys(this.dataValues).length > 0) {
          Object.assign(this.dataValues, values);
        } else {
          this.dataValues = values;
        }

        // If raw, .changed() shouldn't be true
        this._previousDataValues = { ...this.dataValues };
      } else {
        // Loop and call set
        if (options.attributes) {
          const setKeys = data => {
            for (const k of data) {
              if (values[k] === undefined) {
                continue;
              }

              this.set(k, values[k], options);
            }
          };

          setKeys(options.attributes);
          if (this.constructor._hasVirtualAttributes) {
            setKeys(this.constructor._virtualAttributes);
          }

          if (this._options.includeNames) {
            setKeys(this._options.includeNames);
          }
        } else {
          for (const key in values) {
            this.set(key, values[key], options);
          }
        }

        if (options.raw) {
          // If raw, .changed() shouldn't be true
          this._previousDataValues = { ...this.dataValues };
        }
      }

      return this;
    }

    if (!options) {
      options = {};
    }

    if (!options.raw) {
      originalValue = this.dataValues[key];
    }

    // If not raw, and there's a custom setter
    if (!options.raw && this._customSetters[key]) {
      this._customSetters[key].call(this, value, key);
      // custom setter should have changed value, get that changed value
      // TODO: v5 make setters return new value instead of changing internal store
      const newValue = this.dataValues[key];
      if (!_.isEqual(newValue, originalValue)) {
        this._previousDataValues[key] = originalValue;
        this.changed(key, true);
      }
    } else {
      // Check if we have included models, and if this key matches the include model names/aliases
      if (this._options && this._options.include && this._options.includeNames.includes(key)) {
        // Pass it on to the include handler
        this._setInclude(key, value, options);

        return this;
      }

      // Bunch of stuff we won't do when it's raw
      if (!options.raw) {
        // If attribute is not in model definition, return
        if (!this._isAttribute(key)) {
          if (key.includes('.') && this.constructor._jsonAttributes.has(key.split('.')[0])) {
            const previousNestedValue = Dottie.get(this.dataValues, key);
            if (!_.isEqual(previousNestedValue, value)) {
              Dottie.set(this.dataValues, key, value);
              this.changed(key.split('.')[0], true);
            }
          }

          return this;
        }

        // If attempting to set primary key and primary key is already defined, return
        if (this.constructor._hasPrimaryKeys && originalValue && this.constructor._isPrimaryKey(key)) {
          return this;
        }

        // If attempting to set read only attributes, return
        if (!this.isNewRecord && this.constructor._hasReadOnlyAttributes && this.constructor._readOnlyAttributes.has(key)) {
          return this;
        }
      }

      // If there's a data type sanitizer
      if (
        !(value instanceof Utils.SequelizeMethod)
        && Object.prototype.hasOwnProperty.call(this.constructor._dataTypeSanitizers, key)
      ) {
        value = this.constructor._dataTypeSanitizers[key].call(this, value, options);
      }

      // Set when the value has changed and not raw
      if (
        !options.raw
        && (
          // True when sequelize method
          value instanceof Utils.SequelizeMethod
          // Check for data type type comparators
          || !(value instanceof Utils.SequelizeMethod) && this.constructor._dataTypeChanges[key] && this.constructor._dataTypeChanges[key].call(this, value, originalValue, options) // Check default
          || !this.constructor._dataTypeChanges[key] && !_.isEqual(value, originalValue)
        )
      ) {
        this._previousDataValues[key] = originalValue;
        this.changed(key, true);
      }

      // set data value
      this.dataValues[key] = value;
    }

    return this;
  }

  setAttributes(updates) {
    return this.set(updates);
  }

  /**
   * If changed is called with a string it will return a boolean indicating whether the value of that key in `dataValues` is
   * different from the value in `_previousDataValues`.
   *
   * If changed is called without an argument, it will return an array of keys that have changed.
   *
   * If changed is called without an argument and no keys have changed, it will return `false`.
   *
   * Please note that this function will return `false` when a property from a nested (for example JSON) property
   * was edited manually, you must call `changed('key', true)` manually in these cases.
   * Writing an entirely new object (eg. deep cloned) will be detected.
   *
   * @example
   * ```
   * const mdl = await MyModel.findOne();
   * mdl.myJsonField.a = 1;
   * console.log(mdl.changed()) => false
   * mdl.save(); // this will not save anything
   * mdl.changed('myJsonField', true);
   * console.log(mdl.changed()) => ['myJsonField']
   * mdl.save(); // will save
   * ```
   *
   * @param {string} [key] key to check or change status of
   * @param {any} [value] value to set
   *
   * @returns {boolean|Array}
   */
  changed(key, value) {
    if (key === undefined) {
      if (this._changed.size > 0) {
        return [...this._changed];
      }

      return false;
    }

    if (value === true) {
      this._changed.add(key);

      return this;
    }

    if (value === false) {
      this._changed.delete(key);

      return this;
    }

    return this._changed.has(key);
  }

  /**
   * Returns the previous value for key from `_previousDataValues`.
   *
   * If called without a key, returns the previous values for all values which have changed
   *
   * @param {string} [key] key to get previous value of
   *
   * @returns {any|Array<any>}
   */
  previous(key) {
    if (key) {
      return this._previousDataValues[key];
    }

    return _.pickBy(this._previousDataValues, (value, key) => this.changed(key));
  }

  _setInclude(key, value, options) {
    if (!Array.isArray(value)) {
      value = [value];
    }

    if (value[0] instanceof Model) {
      value = value.map(instance => instance.dataValues);
    }

    const include = this._options.includeMap[key];
    const association = include.association;
    const accessor = key;
    const primaryKeyAttribute = include.model.primaryKeyAttribute;
    const childOptions = {
      isNewRecord: this.isNewRecord,
      include: include.include,
      includeNames: include.includeNames,
      includeMap: include.includeMap,
      includeValidated: true,
      raw: options.raw,
      attributes: include.originalAttributes,
    };
    let isEmpty;

    if (include.originalAttributes === undefined || include.originalAttributes.length > 0) {
      if (association.isSingleAssociation) {
        if (Array.isArray(value)) {
          value = value[0];
        }

        isEmpty = value && value[primaryKeyAttribute] === null || value === null;
        this[accessor] = this.dataValues[accessor] = isEmpty ? null : include.model.build(value, childOptions);
      } else {
        isEmpty = value[0] && value[0][primaryKeyAttribute] === null;
        this[accessor] = this.dataValues[accessor] = isEmpty ? [] : include.model.bulkBuild(value, childOptions);
      }
    }
  }

  /**
   * Validates this instance, and if the validation passes, persists it to the database.
   *
   * Returns a Promise that resolves to the saved instance (or rejects with a {@link ValidationError},
   * which will have a property for each of the fields for which the validation failed, with the error message for that field).
   *
   * This method is optimized to perform an UPDATE only into the fields that changed.
   * If nothing has changed, no SQL query will be performed.
   *
   * This method is not aware of eager loaded associations.
   * In other words, if some other model instance (child) was eager loaded with this instance (parent),
   * and you change something in the child, calling `save()` will simply ignore the change that happened on the child.
   *
   * @param {object} [options] save options
   * @returns {Promise<Model>}
   */
  async save(options) {
    if (arguments.length > 1) {
      throw new Error('The second argument was removed in favor of the options object.');
    }

    options = Utils.cloneDeep(options);
    options = _.defaults(options, {
      hooks: true,
      validate: true,
    });

    if (!options.fields) {
      if (this.isNewRecord) {
        options.fields = Object.keys(this.constructor.rawAttributes);
      } else {
        options.fields = _.intersection(this.changed(), Object.keys(this.constructor.rawAttributes));
      }

      options.defaultFields = options.fields;
    }

    if (options.returning === undefined) {
      if (options.association) {
        options.returning = false;
      } else if (this.isNewRecord) {
        options.returning = true;
      }
    }

    const primaryKeyName = this.constructor.primaryKeyAttribute;
    const primaryKeyAttribute = primaryKeyName && this.constructor.rawAttributes[primaryKeyName];
    const createdAtAttr = this.constructor._timestampAttributes.createdAt;
    const versionAttr = this.constructor._versionAttribute;
    const hook = this.isNewRecord ? 'Create' : 'Update';
    const wasNewRecord = this.isNewRecord;
    const now = Utils.now(this.sequelize.options.dialect);
    let updatedAtAttr = this.constructor._timestampAttributes.updatedAt;

    if (updatedAtAttr && options.fields.length > 0 && !options.fields.includes(updatedAtAttr)) {
      options.fields.push(updatedAtAttr);
    }

    if (versionAttr && options.fields.length > 0 && !options.fields.includes(versionAttr)) {
      options.fields.push(versionAttr);
    }

    if (options.silent === true && !(this.isNewRecord && this.get(updatedAtAttr, { raw: true }))) {
      // UpdateAtAttr might have been added as a result of Object.keys(Model.rawAttributes). In that case we have to remove it again
      _.remove(options.fields, val => val === updatedAtAttr);
      updatedAtAttr = false;
    }

    if (this.isNewRecord === true) {
      if (createdAtAttr && !options.fields.includes(createdAtAttr)) {
        options.fields.push(createdAtAttr);
      }

      if (primaryKeyAttribute && primaryKeyAttribute.defaultValue && !options.fields.includes(primaryKeyName)) {
        options.fields.unshift(primaryKeyName);
      }
    }

    if (this.isNewRecord === false && primaryKeyName && this.get(primaryKeyName, { raw: true }) === undefined) {
      throw new Error('You attempted to save an instance with no primary key, this is not allowed since it would result in a global update');
    }

    if (updatedAtAttr && !options.silent && options.fields.includes(updatedAtAttr)) {
      this.dataValues[updatedAtAttr] = this.constructor._getDefaultTimestamp(updatedAtAttr) || now;
    }

    if (this.isNewRecord && createdAtAttr && !this.dataValues[createdAtAttr]) {
      this.dataValues[createdAtAttr] = this.constructor._getDefaultTimestamp(createdAtAttr) || now;
    }

    // Db2 does not allow NULL values for unique columns.
    // Add dummy values if not provided by test case or user.
    if (this.sequelize.options.dialect === 'db2' && this.isNewRecord) {
      this.uniqno = this.sequelize.dialect.queryGenerator.addUniqueFields(
        this.dataValues, this.constructor.rawAttributes, this.uniqno,
      );
    }

    // Validate
    if (options.validate) {
      await this.validate(options);
    }

    // Run before hook
    if (options.hooks) {
      const beforeHookValues = _.pick(this.dataValues, options.fields);
      let ignoreChanged = _.difference(this.changed(), options.fields); // In case of update where it's only supposed to update the passed values and the hook values
      let hookChanged;
      let afterHookValues;

      if (updatedAtAttr && options.fields.includes(updatedAtAttr)) {
        ignoreChanged = _.without(ignoreChanged, updatedAtAttr);
      }

      await this.constructor.runHooks(`before${hook}`, this, options);
      if (options.defaultFields && !this.isNewRecord) {
        afterHookValues = _.pick(this.dataValues, _.difference(this.changed(), ignoreChanged));

        hookChanged = [];
        for (const key of Object.keys(afterHookValues)) {
          if (afterHookValues[key] !== beforeHookValues[key]) {
            hookChanged.push(key);
          }
        }

        options.fields = _.uniq(options.fields.concat(hookChanged));
      }

      if (hookChanged && options.validate) {
        // Validate again

        options.skip = _.difference(Object.keys(this.constructor.rawAttributes), hookChanged);
        await this.validate(options);
        delete options.skip;
      }
    }

    if (options.fields.length > 0 && this.isNewRecord && this._options.include && this._options.include.length > 0) {
      await Promise.all(this._options.include.filter(include => include.association instanceof BelongsTo).map(async include => {
        const instance = this.get(include.as);
        if (!instance) {
          return;
        }

        const includeOptions = _(Utils.cloneDeep(include))
          .omit(['association'])
          .defaults({
            transaction: options.transaction,
            logging: options.logging,
            parentRecord: this,
          })
          .value();

        await instance.save(includeOptions);

        await this[include.association.accessors.set](instance, { save: false, logging: options.logging });
      }));
    }

    const realFields = options.fields.filter(field => !this.constructor._virtualAttributes.has(field));
    if (realFields.length === 0) {
      return this;
    }

    if (!this.changed() && !this.isNewRecord) {
      return this;
    }

    const versionFieldName = _.get(this.constructor.rawAttributes[versionAttr], 'field') || versionAttr;
    const values = Utils.mapValueFieldNames(this.dataValues, options.fields, this.constructor);
    let query = null;
    let args = [];
    let where;

    if (this.isNewRecord) {
      query = 'insert';
      args = [this, this.constructor.getTableName(options), values, options];
    } else {
      where = this.where(true);
      if (versionAttr) {
        values[versionFieldName] = Number.parseInt(values[versionFieldName], 10) + 1;
      }

      query = 'update';
      args = [this, this.constructor.getTableName(options), values, where, options];
    }

    const [result, rowsUpdated] = await this.constructor.queryInterface[query](...args);
    if (versionAttr) {
      // Check to see that a row was updated, otherwise it's an optimistic locking error.
      if (rowsUpdated < 1) {
        throw new sequelizeErrors.OptimisticLockError({
          modelName: this.constructor.name,
          values,
          where,
        });
      } else {
        result.dataValues[versionAttr] = values[versionFieldName];
      }
    }

    // Transfer database generated values (defaults, autoincrement, etc)
    for (const attr of Object.keys(this.constructor.rawAttributes)) {
      if (this.constructor.rawAttributes[attr].field
          && values[this.constructor.rawAttributes[attr].field] !== undefined
          && this.constructor.rawAttributes[attr].field !== attr
      ) {
        values[attr] = values[this.constructor.rawAttributes[attr].field];
        delete values[this.constructor.rawAttributes[attr].field];
      }
    }

    Object.assign(values, result.dataValues);

    Object.assign(result.dataValues, values);
    if (wasNewRecord && this._options.include && this._options.include.length > 0) {
      await Promise.all(
        this._options.include.filter(include => !(include.association instanceof BelongsTo
          || include.parent && include.parent.association instanceof BelongsToMany)).map(async include => {
          let instances = this.get(include.as);

          if (!instances) {
            return;
          }

          if (!Array.isArray(instances)) {
            instances = [instances];
          }

          const includeOptions = _(Utils.cloneDeep(include))
            .omit(['association'])
            .defaults({
              transaction: options.transaction,
              logging: options.logging,
              parentRecord: this,
            })
            .value();

          // Instances will be updated in place so we can safely treat HasOne like a HasMany
          await Promise.all(instances.map(async instance => {
            if (include.association instanceof BelongsToMany) {
              await instance.save(includeOptions);
              const values0 = {
                [include.association.foreignKey]: this.get(this.constructor.primaryKeyAttribute, { raw: true }),
                [include.association.otherKey]: instance.get(instance.constructor.primaryKeyAttribute, { raw: true }),
                // Include values defined in the association
                ...include.association.through.scope,
              };

              if (instance[include.association.through.model.name]) {
                for (const attr of Object.keys(include.association.through.model.rawAttributes)) {
                  if (include.association.through.model.rawAttributes[attr]._autoGenerated
                    || attr === include.association.foreignKey
                    || attr === include.association.otherKey
                    || typeof instance[include.association.through.model.name][attr] === 'undefined') {
                    continue;
                  }

                  values0[attr] = instance[include.association.through.model.name][attr];
                }
              }

              await include.association.throughModel.create(values0, includeOptions);
            } else {
              instance.set(include.association.foreignKey, this.get(include.association.sourceKey || this.constructor.primaryKeyAttribute, { raw: true }), { raw: true });
              Object.assign(instance, include.association.scope);
              await instance.save(includeOptions);
            }
          }));
        }),
      );
    }

    // Run after hook
    if (options.hooks) {
      await this.constructor.runHooks(`after${hook}`, result, options);
    }

    for (const field of options.fields) {
      result._previousDataValues[field] = result.dataValues[field];
      this.changed(field, false);
    }

    this.isNewRecord = false;

    return result;
  }

  /**
   * Refreshes the current instance in-place, i.e. update the object with current data from the DB and return
   * the same object. This is different from doing a `find(Instance.id)`, because that would create and
   * return a new instance. With this method, all references to the Instance are updated with the new data
   * and no new objects are created.
   *
   * @param {object} [options] Options that are passed on to `Model.find`
   *
   * @returns {Promise<Model>}
   */
  async reload(options) {
    options = Utils.defaults({
      where: this.where(),
    }, options, {
      include: this._options.include || undefined,
    });

    const reloaded = await this.constructor.findOne(options);
    if (!reloaded) {
      throw new sequelizeErrors.InstanceError(
        'Instance could not be reloaded because it does not exist anymore (find call returned null)',
      );
    }

    // update the internal options of the instance
    this._options = reloaded._options;
    // re-set instance values
    this.set(reloaded.dataValues, {
      raw: true,
      reset: true && !options.attributes,
    });

    return this;
  }

  /**
   * Validate the attribute of this instance according to validation rules set in the model definition.
   *
   * Emits null if and only if validation successful; otherwise an Error instance containing
   * { field name : [error msgs] } entries.
  *
  * @param {object} [options] Options that are passed to the validator
  * @returns {Promise}
  */
  async validate(options) {
    return new InstanceValidator(this, options).validate();
  }

  /**
   * This is the same as calling {@link Model#set} followed by calling {@link Model#save},
   * but it only saves attributes values passed to it, making it safer.
   *
   * @param {object} values See `set`
   * @param {object} options See `save`
   *
   * @returns {Promise<Model>}
   */
  async update(values, options) {
    // Clone values so it doesn't get modified for caller scope and ignore undefined values
    values = _.omitBy(values, value => value === undefined);

    const changedBefore = this.changed() || [];

    options = options || {};
    if (Array.isArray(options)) {
      options = { fields: options };
    }

    options = Utils.cloneDeep(options);
    const setOptions = Utils.cloneDeep(options);
    setOptions.attributes = options.fields;
    this.set(values, setOptions);

    // Now we need to figure out which fields were actually affected by the setter.
    const sideEffects = _.without(this.changed(), ...changedBefore);
    const fields = _.union(Object.keys(values), sideEffects);

    if (!options.fields) {
      options.fields = _.intersection(fields, this.changed());
      options.defaultFields = options.fields;
    }

    return await this.save(options);
  }

  /**
   * Destroys the row corresponding to this instance. Depending on your setting for paranoid, the row will either be
   * completely deleted, or have its deletedAt timestamp set to the current time.
   *
   * @param {object} [options={}] destroy options
   * @returns {Promise}
   */
  async destroy(options) {
    options = {
      hooks: true,
      force: false,
      ...options,
    };

    // Run before hook
    if (options.hooks) {
      await this.constructor.runHooks('beforeDestroy', this, options);
    }

    const where = this.where(true);

    let result;
    if (this.constructor._timestampAttributes.deletedAt && options.force === false) {
      const attributeName = this.constructor._timestampAttributes.deletedAt;
      const attribute = this.constructor.rawAttributes[attributeName];
      const defaultValue = Object.prototype.hasOwnProperty.call(attribute, 'defaultValue')
        ? attribute.defaultValue
        : null;
      const currentValue = this.getDataValue(attributeName);
      const undefinedOrNull = currentValue == null && defaultValue == null;
      if (undefinedOrNull || _.isEqual(currentValue, defaultValue)) {
        // only update timestamp if it wasn't already set
        this.setDataValue(attributeName, new Date());
      }

      result = await this.save({ ...options, hooks: false });
    } else {
      result = await this.constructor.queryInterface.delete(this, this.constructor.getTableName(options), where, { type: QueryTypes.DELETE, limit: null, ...options });
    }

    // Run after hook
    if (options.hooks) {
      await this.constructor.runHooks('afterDestroy', this, options);
    }

    return result;
  }

  /**
   * Returns true if this instance is "soft deleted".
   * Throws an error if {@link ModelOptions.paranoid} is not enabled.
   *
   * See {@link https://sequelize.org/docs/v7/core-concepts/paranoid/} to learn more about soft deletion / paranoid models.
   *
   * @returns {boolean}
   */
  isSoftDeleted() {
    if (!this.constructor._timestampAttributes.deletedAt) {
      throw new Error('Model is not paranoid');
    }

    const deletedAtAttribute = this.constructor.rawAttributes[this.constructor._timestampAttributes.deletedAt];
    const defaultValue = Object.prototype.hasOwnProperty.call(deletedAtAttribute, 'defaultValue') ? deletedAtAttribute.defaultValue : null;
    const deletedAt = this.get(this.constructor._timestampAttributes.deletedAt) || null;
    const isSet = deletedAt !== defaultValue;

    return isSet;
  }

  /**
   * Restores the row corresponding to this instance.
   * Only available for paranoid models.
   *
   * See {@link https://sequelize.org/docs/v7/core-concepts/paranoid/} to learn more about soft deletion / paranoid models.
   *
   * @param {object}      [options={}] restore options
   * @returns {Promise}
   */
  async restore(options) {
    if (!this.constructor._timestampAttributes.deletedAt) {
      throw new Error('Model is not paranoid');
    }

    options = {
      hooks: true,
      force: false,
      ...options,
    };

    // Run before hook
    if (options.hooks) {
      await this.constructor.runHooks('beforeRestore', this, options);
    }

    const deletedAtCol = this.constructor._timestampAttributes.deletedAt;
    const deletedAtAttribute = this.constructor.rawAttributes[deletedAtCol];
    const deletedAtDefaultValue = Object.prototype.hasOwnProperty.call(deletedAtAttribute, 'defaultValue') ? deletedAtAttribute.defaultValue : null;

    this.setDataValue(deletedAtCol, deletedAtDefaultValue);
    const result = await this.save({ ...options, hooks: false, omitNull: false });
    // Run after hook
    if (options.hooks) {
      await this.constructor.runHooks('afterRestore', this, options);

      return result;
    }

    return result;
  }

  /**
   * Increment the value of one or more columns. This is done in the database, which means it does not use the values
   * currently stored on the Instance. The increment is done using a
   * ```sql
   * SET column = column + X
   * ```
   * query. The updated instance will be returned by default in Postgres. However, in other dialects, you will need to do a
   * reload to get the new values.
   *
   * @example
   * instance.increment('number') // increment number by 1
   *
   * instance.increment(['number', 'count'], { by: 2 }) // increment number and count by 2
   *
   * // increment answer by 42, and tries by 1.
   * // `by` is ignored, since each column has its own value
   * instance.increment({ answer: 42, tries: 1}, { by: 2 })
   *
   * @param {string|Array|object} fields If a string is provided, that column is incremented by the value of `by` given in
   *   options. If an array is provided, the same is true for each column. If and object is provided, each column is
   *   incremented by the value given.
   * @param {object} [options] options
   *
   * @returns {Promise<Model>}
   * @since 4.0.0
   */
  async increment(fields, options) {
    const identifier = this.where();

    options = Utils.cloneDeep(options);
    options.where = { ...options.where, ...identifier };
    options.instance = this;

    await this.constructor.increment(fields, options);

    return this;
  }

  /**
   * Decrement the value of one or more columns. This is done in the database, which means it does not use the values
   * currently stored on the Instance. The decrement is done using a
   * ```sql
   * SET column = column - X
   * ```
   * query. The updated instance will be returned by default in Postgres. However, in other dialects, you will need to do a
   * reload to get the new values.
   *
   * @example
   * instance.decrement('number') // decrement number by 1
   *
   * instance.decrement(['number', 'count'], { by: 2 }) // decrement number and count by 2
   *
   * // decrement answer by 42, and tries by 1.
   * // `by` is ignored, since each column has its own value
   * instance.decrement({ answer: 42, tries: 1}, { by: 2 })
   *
   * @param {string|Array|object} fields If a string is provided, that column is decremented by the value of `by` given in
   *   options. If an array is provided, the same is true for each column. If and object is provided, each column is
   *   decremented by the value given
   * @param {object}      [options] decrement options
   * @returns {Promise}
   */
  async decrement(fields, options) {
    return this.increment(fields, {
      by: 1,
      ...options,
      increment: false,
    });
  }

  /**
   * Check whether this and `other` Instance refer to the same row
   *
   * @param {Model} other Other instance to compare against
   *
   * @returns {boolean}
   */
  equals(other) {
    if (!other || !other.constructor) {
      return false;
    }

    if (!(other instanceof this.constructor)) {
      return false;
    }

    return this.constructor.primaryKeyAttributes.every(attribute => this.get(attribute, { raw: true }) === other.get(attribute, { raw: true }));
  }

  /**
   * Check if this is equal to one of `others` by calling equals
   *
   * @param {Array<Model>} others An array of instances to check against
   *
   * @returns {boolean}
   */
  equalsOneOf(others) {
    return others.some(other => this.equals(other));
  }

  setValidators(attribute, validators) {
    this.validators[attribute] = validators;
  }

  /**
   * Convert the instance to a JSON representation.
   * Proxies to calling `get` with no keys.
   * This means get all values gotten from the DB, and apply all custom getters.
   *
   * @see
   * {@link Model#get}
   *
   * @returns {object}
   */
  toJSON() {
    return _.cloneDeep(
      this.get({
        plain: true,
      }),
    );
  }

  /**
   * Defines a 1:n association between two models.
   * The foreign key is added on the target model.
   *
   * See {@link https://sequelize.org/docs/v7/core-concepts/assocs/} to learn more about associations.
   *
   * @example
   * ```javascript
   * Profile.hasMany(User)
   * ```
   *
   * @param {Model} target The model that will be associated with a hasMany relationship
   * @param {object} options Options for the association
   * @returns {HasMany} The newly defined association (also available in {@link Model.associations}).
   */
  static hasMany(target, options) {
    return HasMany.associate(AssociationSecret, this, target, options);
  }

  /**
   * Create an N:M association with a join table. Defining `through` is required.
   * The foreign keys are added on the through model.
   *
   * See {@link https://sequelize.org/docs/v7/core-concepts/assocs/} to learn more about associations.
   *
   * @example
   * ```javascript
   * // Automagically generated join model
   * User.belongsToMany(Project, { through: 'UserProjects' })
   *
   * // Join model with additional attributes
   * const UserProjects = sequelize.define('UserProjects', {
   *   started: Sequelize.BOOLEAN
   * })
   * User.belongsToMany(Project, { through: UserProjects })
   * ```
   *
   * @param {Model} target Target model
   * @param {object} options belongsToMany association options
   * @returns {BelongsToMany} The newly defined association (also available in {@link Model.associations}).
   */
  static belongsToMany(target, options) {
    return BelongsToMany.associate(AssociationSecret, this, target, options);
  }

  /**
   * Creates a 1:1 association between this model (the source) and the provided target.
   * The foreign key is added on the target model.
   *
   * See {@link https://sequelize.org/docs/v7/core-concepts/assocs/} to learn more about associations.
   *
   * @example
   * ```javascript
   * User.hasOne(Profile)
   * ```
   *
   * @param {Model} target The model that will be associated with hasOne relationship
   * @param {object} [options] hasOne association options
   * @returns {HasOne} The newly defined association (also available in {@link Model.associations}).
   */
  static hasOne(target, options) {
    return HasOne.associate(AssociationSecret, this, target, options);
  }

  /**
   * Creates an association between this (the source) and the provided target.
   * The foreign key is added on the source Model.
   *
   * See {@link https://sequelize.org/docs/v7/core-concepts/assocs/} to learn more about associations.
   *
   * @example
   * ```javascript
   * Profile.belongsTo(User)
   * ```
   *
   * @param {Model} target The target model
   * @param {object} [options] belongsTo association options
   * @returns {BelongsTo} The newly defined association (also available in {@link Model.associations}).
   */
  static belongsTo(target, options) {
    return BelongsTo.associate(AssociationSecret, this, target, options);
  }
}

/**
 * Unpacks an object that only contains a single Op.and key to the value of Op.and
 *
 * Internal method used by {@link combineWheresWithAnd}
 *
 * @param {WhereOptions} where The object to unpack
 * @example `{ [Op.and]: [a, b] }` becomes `[a, b]`
 * @example `{ [Op.and]: { key: val } }` becomes `{ key: val }`
 * @example `{ [Op.or]: [a, b] }` remains as `{ [Op.or]: [a, b] }`
 * @example `{ [Op.and]: [a, b], key: c }` remains as `{ [Op.and]: [a, b], key: c }`
 * @private
 */
function unpackAnd(where) {
  if (!_.isObject(where)) {
    return where;
  }

  const keys = Utils.getComplexKeys(where);

  // object is empty, remove it.
  if (keys.length === 0) {
    return;
  }

  // we have more than just Op.and, keep as-is
  if (keys.length !== 1 || keys[0] !== Op.and) {
    return where;
  }

  const andParts = where[Op.and];

  return andParts;
}

function combineWheresWithAnd(whereA, whereB) {
  const unpackedA = unpackAnd(whereA);

  if (unpackedA === undefined) {
    return whereB;
  }

  const unpackedB = unpackAnd(whereB);

  if (unpackedB === undefined) {
    return whereA;
  }

  return {
    [Op.and]: [unpackedA, unpackedB].flat(),
  };
}

Hooks.applyTo(Model, true);<|MERGE_RESOLUTION|>--- conflicted
+++ resolved
@@ -1364,11 +1364,7 @@
               if ((Boolean(constraintName)
                 && foreignKeyReference.tableCatalog === database
                 && (schema ? foreignKeyReference.tableSchema === schema : true)
-<<<<<<< HEAD
-                && foreignKeyReference.referencedTableName === references.model.tableName
-=======
                 && foreignKeyReference.referencedTableName === foreignReferenceTableName
->>>>>>> 7a15a4d0
                 && foreignKeyReference.referencedColumnName === references.key
                 && (foreignReferenceSchema
                     ? foreignKeyReference.referencedTableSchema === foreignReferenceSchema
