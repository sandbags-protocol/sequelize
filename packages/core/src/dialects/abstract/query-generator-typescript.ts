--- conflicted
+++ resolved
@@ -1,19 +1,12 @@
 import NodeUtil from 'node:util';
 import isObject from 'lodash/isObject';
-<<<<<<< HEAD
 import type { ModelStatic, Attributes, Model } from '../../model.js';
 import { Op } from '../../operators.js';
-import type { AbstractDialect } from './index.js';
 import type { BindOrReplacements, Sequelize } from '../../sequelize.js';
 import { bestGuessDataTypeOfVal } from '../../sql-string.js';
 import { parseAttributeSyntax } from '../../utils/attribute.js';
 import { isNullish, isPlainObject, isString } from '../../utils/check.js';
 import { noOpCol } from '../../utils/deprecations.js';
-=======
-import type { ModelStatic } from '../../model.js';
-import type { Sequelize } from '../../sequelize.js';
-import { isPlainObject, isString } from '../../utils/check.js';
->>>>>>> b5f125b7
 import { quoteIdentifier } from '../../utils/dialect.js';
 import { isModelStatic } from '../../utils/model-utils.js';
 import { EMPTY_OBJECT } from '../../utils/object.js';
@@ -34,13 +27,10 @@
 import type { DataType, BindParamOptions } from './data-types.js';
 import type { AbstractQueryGenerator } from './query-generator.js';
 import type { TableName, TableNameWithSchema } from './query-interface.js';
-<<<<<<< HEAD
 import type { WhereOptions } from './where-sql-builder-types.js';
 import type { WhereBuilderOptions } from './where-sql-builder.js';
 import { PojoWhere, WhereSqlBuilder } from './where-sql-builder.js';
-=======
 import type { AbstractDialect } from './index.js';
->>>>>>> b5f125b7
 
 export type TableNameOrModel = TableName | ModelStatic;
 
