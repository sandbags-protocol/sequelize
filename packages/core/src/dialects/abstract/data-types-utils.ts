--- conflicted
+++ resolved
@@ -1,12 +1,7 @@
 import NodeUtils from 'node:util';
 import { BaseError, ValidationErrorItem } from '../../errors/index.js';
 import type { Model } from '../../model.js';
-<<<<<<< HEAD
-import type { AbstractDialect } from './index.js';
 import type { DataType, DataTypeClass, DataTypeClassOrInstance, DataTypeInstance } from './data-types.js';
-=======
-import type { DataType, DataTypeClass, DataTypeClassOrInstance, DataTypeInstance, ToSqlOptions } from './data-types.js';
->>>>>>> b5f125b7
 import { AbstractDataType } from './data-types.js';
 import type { AbstractDialect } from './index.js';
 
