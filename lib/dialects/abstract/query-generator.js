var Utils     = require("../../utils")
  , SqlString = require("../../sql-string")

module.exports = (function() {
  var QueryGenerator = {
    addSchema: function(opts) {
      throwMethodUndefined('addSchema')
    },

    /*
      Returns a query for creating a table.
      Parameters:
        - tableName: Name of the new table.
        - attributes: An object with containing attribute-attributeType-pairs.
                      Attributes should have the format:
                      {attributeName: type, attr2: type2}
                      --> e.g. {title: 'VARCHAR(255)'}
        - options: An object with options.
                   Defaults: { engine: 'InnoDB', charset: null }
    */
    createTableQuery: function(tableName, attributes, options) {
      throwMethodUndefined('createTableQuery')
    },

    /*
      Returns a query for dropping a table.
    */
    dropTableQuery: function(tableName, options) {
      throwMethodUndefined('dropTableQuery')
    },

    /*
      Returns a rename table query.
      Parameters:
        - originalTableName: Name of the table before execution.
        - futureTableName: Name of the table after execution.
    */
    renameTableQuery: function(before, after) {
      var query = "ALTER TABLE <%= before %> RENAME TO <%= after %>;"
      return Utils._.template(query)({
        before: this.quoteTable(before),
        after: this.quoteTable(after)
      })
    },

    /*
      Returns a query, which gets all available table names in the database.
    */
    showTablesQuery: function() {
      throwMethodUndefined('showTablesQuery')
    },

    /*
      Returns a query, which adds an attribute to an existing table.
      Parameters:
        - tableName: Name of the existing table.
        - attributes: A hash with attribute-attributeOptions-pairs.
          - key: attributeName
          - value: A hash with attribute specific options:
            - type: DataType
            - defaultValue: A String with the default value
            - allowNull: Boolean
    */
    addColumnQuery: function(tableName, attributes) {
      throwMethodUndefined('addColumnQuery')
    },

    /*
      Returns a query, which removes an attribute from an existing table.
      Parameters:
        - tableName: Name of the existing table
        - attributeName: Name of the obsolete attribute.
    */
    removeColumnQuery: function(tableName, attributeName) {
      throwMethodUndefined('removeColumnQuery')
    },

    /*
      Returns a query, which modifies an existing attribute from a table.
      Parameters:
        - tableName: Name of the existing table.
        - attributes: A hash with attribute-attributeOptions-pairs.
          - key: attributeName
          - value: A hash with attribute specific options:
            - type: DataType
            - defaultValue: A String with the default value
            - allowNull: Boolean
    */
    changeColumnQuery: function(tableName, attributes) {
      throwMethodUndefined('changeColumnQuery')
    },

    /*
      Returns a query, which renames an existing attribute.
      Parameters:
        - tableName: Name of an existing table.
        - attrNameBefore: The name of the attribute, which shall be renamed.
        - attrNameAfter: The name of the attribute, after renaming.
    */
    renameColumnQuery: function(tableName, attrNameBefore, attrNameAfter) {
      throwMethodUndefined('renameColumnQuery')
    },

    /*
      Returns an insert into command. Parameters: table name + hash of attribute-value-pairs.
    */
    insertQuery: function(table, valueHash, modelAttributes) {
      var query
        , valueQuery          = "INSERT INTO <%= table %> (<%= attributes %>) VALUES (<%= values %>)"
        , emptyQuery          = "INSERT INTO <%= table %>"
        , fields              = []
        , values              = []
        , key
        , value

      if (this._dialect.supports['DEFAULT VALUES']) {
        emptyQuery += " DEFAULT VALUES"
      } else if (this._dialect.supports['VALUES ()']) {
        emptyQuery += " VALUES ()"
      }

      if (this._dialect.supports['RETURNING']) {
        valueQuery += " RETURNING *"
        emptyQuery += " RETURNING *"
      }

      valueHash = Utils.removeNullValuesFromHash(valueHash, this.options.omitNull)

      for (key in valueHash) {
        if (valueHash.hasOwnProperty(key)) {
          value = valueHash[key]
          fields.push(this.quoteIdentifier(key))

          // SERIALS' can't be NULL in postgresql, use DEFAULT where supported
          if (modelAttributes && modelAttributes[key] && modelAttributes[key].autoIncrement === true && !value) {
            if (this._dialect.supports['DEFAULT']) {
              values.push('DEFAULT')
            } else {
              values.push(this.escape(null))
            }
          } else {
            values.push(this.escape(value, (modelAttributes && modelAttributes[key]) || undefined))
          }
        }
      }

      var replacements  = {
        table:      this.quoteTable(table),
        attributes: fields.join(","),
        values:     values.join(",")
      }

      query = (replacements.attributes.length ? valueQuery : emptyQuery) + ";"

      return Utils._.template(query)(replacements)
    },
    /*
      Returns an insert into command for multiple values.
      Parameters: table name + list of hashes of attribute-value-pairs.
    */
    bulkInsertQuery: function(tableName, attrValueHashes) {
      throwMethodUndefined('bulkInsertQuery')
    },

    /*
      Returns an update query.
      Parameters:
        - tableName -> Name of the table
        - values -> A hash with attribute-value-pairs
        - where -> A hash with conditions (e.g. {name: 'foo'})
                   OR an ID as integer
                   OR a string with conditions (e.g. 'name="foo"').
                   If you use a string, you have to escape it on your own.
    */
    updateQuery: function(tableName, attrValueHash, where, options, attributes) {
      options = options || {}

      attrValueHash = Utils.removeNullValuesFromHash(attrValueHash, this.options.omitNull, options)

      var query
        , values = []

      query = "UPDATE <%= table %> SET <%= values %> WHERE <%= where %>"
      if (this._dialect.supports['RETURNING'] && (options.returning || options.returning === undefined)) {
        query += " RETURNING *"
      }

      for (var key in attrValueHash) {
        var value = attrValueHash[key]
        values.push(this.quoteIdentifier(key) + "=" + this.escape(value, (!!attributes && !!attributes[key] ? attributes[key] : undefined)))
      }

      var replacements = {
        table:  this.quoteTable(tableName),
        values: values.join(","),
        where:  this.getWhereConditions(where)
      }

      return Utils._.template(query)(replacements)
    },

    /*
      Returns a deletion query.
      Parameters:
        - tableName -> Name of the table
        - where -> A hash with conditions (e.g. {name: 'foo'})
                   OR an ID as integer
                   OR a string with conditions (e.g. 'name="foo"').
                   If you use a string, you have to escape it on your own.
      Options:
        - limit -> Maximaum count of lines to delete
        - truncate -> boolean - whether to use an 'optimized' mechanism (i.e. TRUNCATE) if available,
                                note that this should not be the default behaviour because TRUNCATE does not
                                always play nicely (e.g. InnoDB tables with FK constraints)
                                (@see http://dev.mysql.com/doc/refman/5.6/en/truncate-table.html).
                                Note that truncate must ignore limit and where
    */
    deleteQuery: function(tableName, where, options) {
      throwMethodUndefined('deleteQuery')
    },

    /*
      Returns a bulk deletion query.
      Parameters:
        - tableName -> Name of the table
        - where -> A hash with conditions (e.g. {name: 'foo'})
                   OR an ID as integer
                   OR a string with conditions (e.g. 'name="foo"').
                   If you use a string, you have to escape it on your own.
    */
    bulkDeleteQuery: function(tableName, where, options) {
      throwMethodUndefined('bulkDeleteQuery')
    },

    /*
      Returns an update query.
      Parameters:
        - tableName -> Name of the table
        - values -> A hash with attribute-value-pairs
        - where -> A hash with conditions (e.g. {name: 'foo'})
                   OR an ID as integer
                   OR a string with conditions (e.g. 'name="foo"').
                   If you use a string, you have to escape it on your own.
    */
    incrementQuery: function(tableName, attrValueHash, where, options) {
      attrValueHash = Utils.removeNullValuesFromHash(attrValueHash, this.options.omitNull)

      var query
        , values = []

      query = "UPDATE <%= table %> SET <%= values %> WHERE <%= where %>"
      if (this._dialect.supports['RETURNING']) {
        query += " RETURNING *"
      }

      for (var key in attrValueHash) {
        var value = attrValueHash[key]
        values.push(this.quoteIdentifier(key) + "=" + this.quoteIdentifier(key) + " + " + this.escape(value))
      }

      options = options || {}
      for (var key in options) {
        var value = options[key];
        values.push(this.quoteIdentifier(key) + "=" + this.escape(value))
      }

      var replacements = {
        table:  this.quoteIdentifiers(tableName),
        values: values.join(","),
        where:  this.getWhereConditions(where)
      }

      return Utils._.template(query)(replacements)
    },

    /*
      Returns an add index query.
      Parameters:
        - tableName -> Name of an existing table.
        - attributes:
            An array of attributes as string or as hash.
            If the attribute is a hash, it must have the following content:
              - attribute: The name of the attribute/column
              - length: An integer. Optional
              - order: 'ASC' or 'DESC'. Optional
        - options:
          - indicesType: UNIQUE|FULLTEXT|SPATIAL
          - indexName: The name of the index. Default is <tableName>_<attrName1>_<attrName2>
          - parser
    */
    addIndexQuery: function(tableName, attributes, options) {
      throwMethodUndefined('addIndexQuery')
    },

    /*
      Returns an show index query.
      Parameters:
        - tableName: Name of an existing table.
        - options:
          - database: Name of the database.
    */
    showIndexQuery: function(tableName, options) {
      throwMethodUndefined('showIndexQuery')
    },

    /*
      Returns a remove index query.
      Parameters:
        - tableName: Name of an existing table.
        - indexNameOrAttributes: The name of the index as string or an array of attribute names.
    */
    removeIndexQuery: function(tableName, indexNameOrAttributes) {
      throwMethodUndefined('removeIndexQuery')
    },

    /*
      This method transforms an array of attribute hashes into equivalent
      sql attribute definition.
    */
    attributesToSQL: function(attributes) {
      throwMethodUndefined('attributesToSQL')
    },

    /*
      Returns all auto increment fields of a factory.
    */
    findAutoIncrementField: function(factory) {
      throwMethodUndefined('findAutoIncrementField')
    },

    /*
      Quote an object based on its type. This is a more general version of quoteIdentifiers
      Strings: should proxy to quoteIdentifiers
      Arrays: First argument should be qouted, second argument should be append without quoting
      Objects:
        * If raw is set, that value should be returned verbatim, without quoting
        * If fn is set, the string should start with the value of fn, starting paren, followed by
          the values of cols (which is assumed to be an array), quoted and joined with ', ',
          unless they are themselves objects
        * If direction is set, should be prepended

      Currently this function is only used for ordering / grouping columns, but it could
      potentially also be used for other places where we want to be able to call SQL functions (e.g. as default values)
    */
    quote: function(obj, force) {
      if (Utils._.isString(obj)) {
        return this.quoteIdentifiers(obj, force)
      } else if (Array.isArray(obj)) {
        return this.quote(obj[0], force) + ' ' + obj[1]
      } else if (obj instanceof Utils.fn || obj instanceof Utils.col || obj instanceof Utils.literal || obj instanceof Utils.cast) {
        return obj.toString(this)
      } else if (Utils._.isObject(obj) && 'raw' in obj) {
        return obj.raw
      } else {
        throw new Error('Unknown structure passed to order / group: ' + JSON.stringify(obj))
      }
    },

    /*
     Create a trigger
     */
    createTrigger: function(tableName, triggerName, timingType, fireOnArray, functionName, functionParams,
        optionsArray) {
      throwMethodUndefined('createTrigger')
    },

    /*
     Drop a trigger
     */
    dropTrigger: function(tableName, triggerName) {
      throwMethodUndefined('dropTrigger')
    },

    /*
     Rename a trigger
     */
    renameTrigger: function(tableName, oldTriggerName, newTriggerName) {
      throwMethodUndefined('renameTrigger')
    },

    /*
     Create a function
     */
    createFunction: function(functionName, params, returnType, language, body, options) {
      throwMethodUndefined('createFunction')
    },

    /*
     Drop a function
     */
    dropFunction: function(functionName, params) {
      throwMethodUndefined('dropFunction')
    },

    /*
     Rename a function
     */
    renameFunction: function(oldFunctionName, params, newFunctionName) {
      throwMethodUndefined('renameFunction')
    },

    /*
      Escape an identifier (e.g. a table or attribute name)
    */
    quoteIdentifier: function(identifier, force) {
      throwMethodUndefined('quoteIdentifier')
    },

    /*
      Split an identifier into .-separated tokens and quote each part
    */
    quoteIdentifiers: function(identifiers, force) {
      throwMethodUndefined('quoteIdentifiers')
    },

    /*
      Escape a value (e.g. a string, number or date)
    */
    escape: function(value, field) {
      if (value instanceof Utils.fn || value instanceof Utils.col || value instanceof Utils.literal || value instanceof Utils.cast) {
        return value.toString(this)
      } else {
        return SqlString.escape(value, false, null, this.dialect, field)
      }
    },

    /**
     * Generates an SQL query that returns all foreign keys of a table.
     *
     * @param  {String} tableName  The name of the table.
     * @param  {String} schemaName The name of the schema.
     * @return {String}            The generated sql query.
     */
    getForeignKeysQuery: function(tableName, schemaName) {
      throwMethodUndefined('getForeignKeysQuery')
    },

    /**
     * Generates an SQL query that removes a foreign key from a table.
     *
     * @param  {String} tableName  The name of the table.
     * @param  {String} foreignKey The name of the foreign key constraint.
     * @return {String}            The generated sql query.
     */
    dropForeignKeyQuery: function(tableName, foreignKey) {
      throwMethodUndefined('dropForeignKeyQuery')
    },


    /*
      Returns a query for selecting elements in the table <tableName>.
      Options:
        - attributes -> An array of attributes (e.g. ['name', 'birthday']). Default: *
        - where -> A hash with conditions (e.g. {name: 'foo'})
                   OR an ID as integer
                   OR a string with conditions (e.g. 'name="foo"').
                   If you use a string, you have to escape it on your own.
        - order -> e.g. 'id DESC'
        - group
        - limit -> The maximum count you want to get.
        - offset -> An offset value to start from. Only useable with limit!
    */

    selectQuery: function(tableName, options, factory) {
      // Enter and change at your own peril -- Mick Hansen

      options = options || {}

      var table               = null
        , self                = this
        , query
        , limit               = options.limit
        , mainQueryItems      = []
        , mainAttributes      = options.attributes
        , mainJoinQueries     = []
        // We'll use a subquery if there's a limit, if we have hasMany associations and if any of them are filtered
        , subQuery            = limit && options && options.hasIncludeWhere && options.hasIncludeRequired && options.hasMultiAssociation
        , subQueryItems       = []
        , subQueryAttributes  = null
        , subJoinQueries      = []

      // Escape table
      options.table = table = !Array.isArray(tableName) ? this.quoteIdentifiers(tableName) : tableName.map(function(t) {
        return this.quoteIdentifiers(t)
      }.bind(this)).join(", ")

      // Escape attributes
      mainAttributes = mainAttributes && mainAttributes.map(function(attr){
        var addTable = true

        if (attr instanceof Utils.literal) {
          return attr.toString(this)
        }

        if (attr instanceof Utils.fn || attr instanceof Utils.col) {
          return self.quote(attr)
        }

        if(Array.isArray(attr) && attr.length == 2) {
          if (attr[0] instanceof Utils.fn || attr[0] instanceof Utils.col) {
            attr[0] = self.quote(attr[0])
            addTable = false
          }
          attr = [attr[0], this.quoteIdentifier(attr[1])].join(' as ')
        } else {
          attr = attr.indexOf(Utils.TICK_CHAR) < 0 && attr.indexOf('"') < 0 ? this.quoteIdentifiers(attr) : attr
        }

        if (options.include && attr.indexOf('.') === -1 && addTable) {
          attr = this.quoteIdentifier(options.table) + '.' + attr
        }

        return attr
      }.bind(this))

      // If no attributes specified, use *
      mainAttributes = mainAttributes || (options.include ? [options.table+'.*'] : ['*'])

      // If subquery, we ad the mainAttributes to the subQuery and set the mainAttributes to select * from subquery
      if (subQuery) {
        subQueryAttributes = mainAttributes
        mainAttributes = [options.table+'.*']
      }

      if (options.include) {
        var generateJoinQuery = function(include, parentTable) {
          var table         = include.daoFactory.tableName
            , as            = include.as
            , joinQueryItem = ""
            , attributes
            , association   = include.association
            , through       = include.through
            , joinType      = include.required ? ' INNER JOIN ' : ' LEFT OUTER JOIN '
            , includeWhere  = {}
            , whereOptions  = Utils._.clone(options)

          if (tableName !== parentTable) as = parentTable+'.'+include.as

          if (include.where) {
            for (var key in include.where) {
              if (include.where.hasOwnProperty(key)) {
                includeWhere[self.quoteIdentifier(as)+'.'+self.quoteIdentifiers(key)] = include.where[key]
              }
            }
            whereOptions.keysEscaped = true
          }

          // includeIgnoreAttributes is used by aggregate functions
          if (options.includeIgnoreAttributes !== false) {
            attributes  = include.attributes.map(function(attr) {
              return self.quoteIdentifier(as) + "." + self.quoteIdentifier(attr) + " AS " + self.quoteIdentifier(as + "." + attr)
            })

            // If not many to many, and we're doing a subquery, add attributes to the subquery
            if (!include.association.isMultiAssociation && subQuery && (include.hasIncludeRequired || include.required)) {
              subQueryAttributes = subQueryAttributes.concat(attributes)
            } else {
              mainAttributes = mainAttributes.concat(attributes)
            }
          }

          if (through) {
            var throughTable      = through.daoFactory.tableName
              , throughAs         = as + "." + through.as
              , throughAttributes = through.attributes.map(function(attr) {
                return self.quoteIdentifier(throughAs) + "." + self.quoteIdentifier(attr) + " AS " + self.quoteIdentifier(throughAs + "." + attr)
              })
              , primaryKeysSource = Object.keys(association.source.primaryKeys)
              , tableSource       = parentTable
              , identSource       = association.identifier
              , attrSource        = ((!association.source.hasPrimaryKeys || primaryKeysSource.length !== 1) ? 'id' : primaryKeysSource[0])
              , where

              , primaryKeysTarget = Object.keys(association.target.primaryKeys)
              , tableTarget       = as
              , identTarget       = association.foreignIdentifier
              , attrTarget        = ((!include.association.target.hasPrimaryKeys || primaryKeysTarget.length !== 1) ? 'id' : primaryKeysTarget[0])

              , sourceJoinOn
              , targetJoinOn
              , targetWhere

            if (options.includeIgnoreAttributes !== false) {
              // Through includes are always hasMany, so we need to add the attributes to the mainAttributes no matter what (Real join will never be executed in subquery)
              mainAttributes = mainAttributes.concat(throughAttributes)
            }

            // Filter statement for left side of through
            // Used by both join and subquery where
            sourceJoinOn = self.quoteIdentifier(tableSource) + "." + self.quoteIdentifier(attrSource) + " = "
              sourceJoinOn += self.quoteIdentifier(throughAs) + "." + self.quoteIdentifier(identSource)

            // Filter statement for right side of through
            // Used by both join and subquery where
            targetJoinOn = self.quoteIdentifier(tableTarget) + "." + self.quoteIdentifier(attrTarget) + " = "
              targetJoinOn += self.quoteIdentifier(throughAs) + "." + self.quoteIdentifier(identTarget)

            // Generate join SQL for left side of through
            joinQueryItem += joinType + self.quoteIdentifier(throughTable) + " AS " + self.quoteIdentifier(throughAs) + " ON "
              joinQueryItem += sourceJoinOn

            // Generate join SQL for right side of through
            joinQueryItem += joinType + self.quoteIdentifier(table) + " AS " + self.quoteIdentifier(as) + " ON "
              joinQueryItem += targetJoinOn


            if (include.where) {
              targetWhere = self.hashToWhereConditions(includeWhere, include.daoFactory, whereOptions)
              joinQueryItem += " AND "+ targetWhere
              if (subQuery) {
                if (!options.where) options.where = {}

                // Creating the as-is where for the subQuery, checks that the required association exists
                var _where = "(";
                  _where += "SELECT "+self.quoteIdentifier(identSource)+" FROM " + self.quoteIdentifier(throughTable) + " AS " + self.quoteIdentifier(throughAs);
                  _where += joinType + self.quoteIdentifier(table) + " AS " + self.quoteIdentifier(as) + " ON "+targetJoinOn;
                  _where += " WHERE " + sourceJoinOn + " AND " + targetWhere + " LIMIT 1"
                _where += ")";
                _where += " IS NOT NULL"

                options.where["__"+throughAs] = self.sequelize.asIs(_where)
              }
            }
          } else {
            var primaryKeysLeft = ((association.associationType === 'BelongsTo') ? Object.keys(association.target.primaryKeys) : Object.keys(include.association.source.primaryKeys))
              , tableLeft       = ((association.associationType === 'BelongsTo') ? as : parentTable)
              , attrLeft        = ((primaryKeysLeft.length !== 1) ? 'id' : primaryKeysLeft[0])
              , tableRight      = ((association.associationType === 'BelongsTo') ? parentTable : as)
              , attrRight       = association.identifier
              , where

            // Filter statement
            // Used by both join and subquery where
            where = self.quoteIdentifier(tableLeft) + "." + self.quoteIdentifier(attrLeft) + " = "
            where += self.quoteIdentifier(tableRight) + "." + self.quoteIdentifier(attrRight)

            // Generate join SQL
            joinQueryItem += joinType + self.quoteIdentifier(table) + " AS " + self.quoteIdentifier(as) + " ON "
              joinQueryItem += where

            if (include.where) {
              joinQueryItem += " AND "+self.hashToWhereConditions(includeWhere, include.daoFactory, whereOptions)

              // If its a multi association we need to add a where query to the main where (executed in the subquery)
              if (subQuery && association.isMultiAssociation) {
                if (!options.where) options.where = {}
                // Creating the as-is where for the subQuery, checks that the required association exists
                options.where["__"+as] = self.sequelize.asIs("(SELECT "+self.quoteIdentifier(attrRight)+" FROM " + self.quoteIdentifier(tableRight) + " WHERE " + where + " LIMIT 1) IS NOT NULL")
              }
            }
          }

          if (include.include) {
            include.include.forEach(function(childInclude) {
              if (childInclude._pseudo) return
              joinQueryItem += generateJoinQuery(childInclude, as)
            }.bind(this))
          }

          return joinQueryItem
        }

        // Loop through includes and generate subqueries
        options.include.forEach(function(include) {
          var joinQueryItem = generateJoinQuery(include, tableName)

          // If not many to many, and we're doing a subquery, add joinQuery to subQueries
          if (!include.association.isMultiAssociation && (subQuery && (include.hasIncludeWhere || include.where))) {
            subJoinQueries.push(joinQueryItem)
          } else {
            mainJoinQueries.push(joinQueryItem)
          }
        }.bind(this))
      }

      // If using subQuery select defined subQuery attributes and join subJoinQueries
      if (subQuery) {
        subQueryItems.push("SELECT " + subQueryAttributes.join(', ') + " FROM " + options.table)
        subQueryItems.push(subJoinQueries.join(''))

      // Else do it the reguar way
      } else {
        mainQueryItems.push("SELECT " + mainAttributes.join(', ') + " FROM " + options.table)
        mainQueryItems.push(mainJoinQueries.join(''))
      }

      // Add WHERE to sub or main query
      if (options.hasOwnProperty('where')) {
        options.where = this.getWhereConditions(options.where, tableName, factory, options)
        if (subQuery) {
          subQueryItems.push(" WHERE " + options.where)
        } else {
          mainQueryItems.push(" WHERE " + options.where)
        }
      }

      // Add GROUP BY to sub or main query
      if (options.group) {
        options.group = Array.isArray(options.group) ? options.group.map(function (t) { return this.quote(t) }.bind(this)).join(', ') : options.group
        if (subQuery) {
          subQueryItems.push(" GROUP BY " + options.group)
        } else {
          mainQueryItems.push(" GROUP BY " + options.group)
        }
      }
      
      // Add HAVING to sub or main query
      if (options.hasOwnProperty('having')) {
        options.having = this.getWhereConditions(options.having, tableName, factory, options, false)
        if (subQuery) {
          subQueryItems.push(" HAVING " + options.having)
        } else {
          mainQueryItems.push(" HAVING " + options.having)
        }
      }

      // Add ORDER to sub or main query
      if (options.order) {
        options.order = Array.isArray(options.order) ? options.order.map(function (t) { return this.quote(t) }.bind(this)).join(', ') : options.order

        if (subQuery) {
          subQueryItems.push(" ORDER BY " + options.order)
        } else {
          mainQueryItems.push(" ORDER BY " + options.order)
        }
      }

      var limitOrder = this.addLimitAndOffset(options, query)

      // Add LIMIT, OFFSET to sub or main query
      if (limitOrder) {
        if (subQuery) {
          subQueryItems.push(limitOrder)
        } else {
          mainQueryItems.push(limitOrder)
        }
      }

      // If using subQuery, select attributes from wrapped subQuery and join out join tables
      if (subQuery) {
        query = "SELECT " + mainAttributes.join(', ') + " FROM ("
          query += subQueryItems.join('')
        query += ") AS "+options.table
        query += mainJoinQueries.join('')
      } else {
        query = mainQueryItems.join('')
      }

      query += ";";

      return query
    },

    /**
     * Returns a query that starts a transaction.
     *
     * @param  {Boolean} value A boolean that states whether autocommit shall be done or not.
     * @return {String}        The generated sql query.
     */
    setAutocommitQuery: function(value) {
      return "SET autocommit = " + (!!value ? 1 : 0) + ";"
    },

    setIsolationLevelQuery: function(value) {
      return "SET SESSION TRANSACTION ISOLATION LEVEL " + value + ";"
    },

    /**
     * Returns a query that starts a transaction.
     *
     * @param  {Object} options An object with options.
     * @return {String}         The generated sql query.
     */
    startTransactionQuery: function(options) {
      return "START TRANSACTION;"
    },

    /**
     * Returns a query that commits a transaction.
     *
     * @param  {Object} options An object with options.
     * @return {String}         The generated sql query.
     */
    commitTransactionQuery: function(options) {
      return "COMMIT;"
    },

    /**
     * Returns a query that rollbacks a transaction.
     *
     * @param  {Object} options An object with options.
     * @return {String}         The generated sql query.
     */
    rollbackTransactionQuery: function(options) {
      return "ROLLBACK;"
    },

    addLimitAndOffset: function(options, query){
      query = query || ""

      if (options.offset && !options.limit) {
        query += " LIMIT " + options.offset + ", " + 10000000000000;
      } else if (options.limit && !(options.include && (options.limit === 1))) {
        if (options.offset) {
          query += " LIMIT " + options.offset + ", " + options.limit
        } else {
          query += " LIMIT " + options.limit
        }
      }
      return query;
    },

    /*
      Takes something and transforms it into values of a where condition.
    */
    getWhereConditions: function(smth, tableName, factory, options, prepend) {
      var result = null
        , where  = {}
        , self   = this

      if ((smth instanceof Utils.and) || (smth instanceof Utils.or)) {
        var connector = (smth instanceof Utils.and) ? ' AND ' : ' OR '

        result = smth.args.map(function(arg) {
          return self.getWhereConditions(arg, tableName, factory, options)
        }).join(connector)

<<<<<<< HEAD
      if (typeof prepend === 'undefined')
        prepend = true

      if (Utils.isHash(smth)) {
        if (prepend) {
          smth = Utils.prependTableNameToHash(tableName, smth)
        }
=======
        result = "(" + result + ")"
      } else if (Utils.isHash(smth)) {
        smth   = Utils.prependTableNameToHash(tableName, smth)
>>>>>>> 0c425fb4
        result = this.hashToWhereConditions(smth, factory, options)
      } else if (typeof smth === 'number') {
        var primaryKeys = !!factory ? Object.keys(factory.primaryKeys) : []

        if (primaryKeys.length > 0) {
          // Since we're just a number, assume only the first key
          primaryKeys = primaryKeys[0]
        } else {
          primaryKeys = 'id'
        }

        where[primaryKeys] = smth
        smth   = Utils.prependTableNameToHash(tableName, where)
        result = this.hashToWhereConditions(smth)
      } else if (typeof smth === "string") {
        result = smth
      } else if (Array.isArray(smth)) {
        var treatAsAnd = smth.reduce(function(treatAsAnd, arg) {
          if (treatAsAnd) {
            return treatAsAnd
          } else {
            return !(arg instanceof Date) && ((arg instanceof Utils.and) || (arg instanceof Utils.or) || Utils.isHash(arg) || Array.isArray(arg))
          }
        }, false)

        if (treatAsAnd) {
          var _smth = self.sequelize.and.apply(null, smth)
          result = self.getWhereConditions(_smth, tableName, factory, options)
        } else {
          result = Utils.format(smth, this.dialect)
        }
      }

      return result ? result : '1=1'
    },

    findAssociation: function(attribute, dao){
      var associationToReturn;

      Object.keys(dao.associations).forEach(function(key){
        if(!dao.associations[key]) return;


        var association = dao.associations[key]
          , associationName

        if (association.associationType === 'BelongsTo') {
          associationName = Utils.singularize(association.associationAccessor[0].toLowerCase() + association.associationAccessor.slice(1));
        } else {
          associationName = association.accessors.get.replace('get', '')
          associationName = associationName[0].toLowerCase() + associationName.slice(1);
        }

        if(associationName === attribute){
          associationToReturn = association;
        }
      });

      return associationToReturn;
    },

    getAssociationFilterDAO: function(filterStr, dao){
      var associationParts = filterStr.split('.')
        , self = this

      associationParts.pop()

      associationParts.forEach(function (attribute) {
        dao = self.findAssociation(attribute, dao).target;
      });

      return dao;
    },

    isAssociationFilter: function(filterStr, dao, options){
      if(!dao){
        return false;
      }

      var pattern = /^[a-z][a-zA-Z0-9]+(\.[a-z][a-zA-Z0-9]+)+$/;
      if (!pattern.test(filterStr)) return false;

      var associationParts = filterStr.split('.')
        , attributePart = associationParts.pop()
        , self = this

      return associationParts.every(function (attribute) {
        var association = self.findAssociation(attribute, dao);
        if (!association) return false;
        dao = association.target;
        return !!dao;
      }) && dao.rawAttributes.hasOwnProperty(attributePart);
    },

    getAssociationFilterColumn: function(filterStr, dao, options){
      var associationParts = filterStr.split('.')
        , attributePart = associationParts.pop()
        , self = this
        , association
        , keyParts = []

      associationParts.forEach(function (attribute) {
        association = self.findAssociation(attribute, dao)
        dao = association.target;
        if (options.include) {
          keyParts.push(association.as || association.options.as || dao.tableName)
        }
      })

      if (options.include) {
        return this.quoteIdentifier(keyParts.join('.')) + '.' +  this.quote(attributePart);
      }
      return this.quoteIdentifiers(dao.tableName + '.' +  attributePart);
    },

    getConditionalJoins: function(options, originalDao){
      var joins = ''
        , self = this
        , joinedTables = {}

      if (Utils.isHash(options.where)) {
        Object.keys(options.where).forEach(function(filterStr){
          var associationParts = filterStr.split('.')
            , attributePart = associationParts.pop()
            , dao = originalDao

          if (self.isAssociationFilter(filterStr, dao, options)) {
            associationParts.forEach(function (attribute) {
              var association = self.findAssociation(attribute, dao);

              if(!joinedTables[association.target.tableName]){
                joinedTables[association.target.tableName] = true;

                if(association.associationType === 'BelongsTo'){
                  joins += ' LEFT JOIN ' + self.quoteIdentifiers(association.target.tableName)
                  joins += ' ON ' + self.quoteIdentifiers(association.source.tableName + '.' + association.identifier)
                  joins += ' = ' + self.quoteIdentifiers(association.target.tableName + '.' + association.target.autoIncrementField)
                } else if (Object(association.through) === association.through) {
                  joinedTables[association.through.tableName] = true;
                  joins += ' LEFT JOIN ' + self.quoteIdentifiers(association.through.tableName)
                  joins += ' ON ' + self.quoteIdentifiers(association.source.tableName + '.' + association.source.autoIncrementField)
                  joins += ' = ' + self.quoteIdentifiers(association.through.tableName + '.' + association.identifier)

                  joins += ' LEFT JOIN ' + self.quoteIdentifiers(association.target.tableName)
                  joins += ' ON ' + self.quoteIdentifiers(association.through.tableName + '.' + association.foreignIdentifier)
                  joins += ' = ' + self.quoteIdentifiers(association.target.tableName + '.' + association.target.autoIncrementField)
                } else {
                  joins += ' LEFT JOIN ' + self.quoteIdentifiers(association.target.tableName)
                  joins += ' ON ' + self.quoteIdentifiers(association.source.tableName + '.' + association.source.autoIncrementField)
                  joins += ' = ' + self.quoteIdentifiers(association.target.tableName + '.' + association.identifier)
                }
              }
              dao = association.target;
            });
          }
        });
      }

      return joins;
    },

    arrayValue: function(value, key, _key){
        var _value = null;

        if (value.length === 0) { value = [null] }
        _value = "(" + value.map(function(v) { return this.escape(v) }.bind(this)).join(',') + ")"
        return [_key, _value].join(" IN ")
    },

    /*
      Takes a hash and transforms it into a mysql where condition: {key: value, key2: value2} ==> key=value AND key2=value2
      The values are transformed by the relevant datatype.
    */
    hashToWhereConditions: function(hash, dao, options) {
      var result = []

      options = options || {}

      // Closures are nice
      Utils._.each(hash, function (value, key) {
        var _key
          , _value = null

        if (value instanceof Utils.asIs) {
          result.push(value.toString(this))
          return
        }

        if (options.keysEscaped) {
          _key = key
        } else {
          if(this.isAssociationFilter(key, dao, options)){
            _key = key = this.getAssociationFilterColumn(key, dao, options);
          } else {
            _key = this.quoteIdentifiers(key)
          }
        }

        if (Array.isArray(value)) {
          result.push(this.arrayValue(value, key, _key, dao))
        } else if ((value) && (typeof value == 'object') && !(value instanceof Date) && !Buffer.isBuffer(value)) {
          if (!!value.join) {
            //using as sentinel for join column => value
            _value = this.quoteIdentifiers(value.join)
            result.push([_key, _value].join("="))
          } else {
            for (var logic in value) {
              var logicResult = Utils.getWhereLogic(logic, hash[key][logic]);
              if (logic === "IN" || logic === "NOT IN") {
                var values = Array.isArray(where[i][ii]) ? where[i][ii] : [where[i][ii]]
                _where[_where.length] = i + ' ' + logic + ' (' + values.map(function(){ return '?' }).join(',') + ')'
                _whereArgs = _whereArgs.concat(values)
              }
              else if (logicResult === "BETWEEN" || logicResult === "NOT BETWEEN") {
                _value = this.escape(value[logic][0])
                var _value2 = this.escape(value[logic][1])

                result.push(' (' + _key + ' ' + logicResult + ' ' + _value + ' AND ' + _value2 + ') ')
              } else {
                _value = this.escape(value[logic])
                result.push([_key, _value].join(' ' + logicResult + ' '))
              }
            }
          }
        } else {
          if (typeof value === 'boolean') {
            _value = this.booleanValue(value);
          } else {
            _value = this.escape(value)
          }

          result.push((_value == 'NULL') ? _key + " IS NULL" : [_key, _value].join("="))
        }
      }.bind(this))

      return result.join(" AND ")
    },

    booleanValue: function(value){
      return value;
    }
  }

  var throwMethodUndefined = function(methodName) {
    throw new Error('The method "' + methodName + '" is not defined! Please add it to your sql dialect.')
  }

  return QueryGenerator
})()
<|MERGE_RESOLUTION|>--- conflicted
+++ resolved
@@ -1,4 +1,4 @@
-var Utils     = require("../../utils")
+var Utils = require("../../utils")
   , SqlString = require("../../sql-string")
 
 module.exports = (function() {
@@ -818,26 +818,21 @@
         , where  = {}
         , self   = this
 
+      if (typeof prepend === 'undefined')
+        prepend = true
+
       if ((smth instanceof Utils.and) || (smth instanceof Utils.or)) {
         var connector = (smth instanceof Utils.and) ? ' AND ' : ' OR '
 
         result = smth.args.map(function(arg) {
-          return self.getWhereConditions(arg, tableName, factory, options)
+          return self.getWhereConditions(arg, tableName, factory, options, prepend)
         }).join(connector)
 
-<<<<<<< HEAD
-      if (typeof prepend === 'undefined')
-        prepend = true
-
-      if (Utils.isHash(smth)) {
+        result = "(" + result + ")"
+      } else if (Utils.isHash(smth)) {
         if (prepend) {
           smth = Utils.prependTableNameToHash(tableName, smth)
-        }
-=======
-        result = "(" + result + ")"
-      } else if (Utils.isHash(smth)) {
-        smth   = Utils.prependTableNameToHash(tableName, smth)
->>>>>>> 0c425fb4
+        }        
         result = this.hashToWhereConditions(smth, factory, options)
       } else if (typeof smth === 'number') {
         var primaryKeys = !!factory ? Object.keys(factory.primaryKeys) : []
@@ -865,7 +860,7 @@
 
         if (treatAsAnd) {
           var _smth = self.sequelize.and.apply(null, smth)
-          result = self.getWhereConditions(_smth, tableName, factory, options)
+          result = self.getWhereConditions(_smth, tableName, factory, options, prepend)
         } else {
           result = Utils.format(smth, this.dialect)
         }
