--- conflicted
+++ resolved
@@ -147,10 +147,6 @@
     }).then(onFulfilled, onRejected)
   }
 
-<<<<<<< HEAD
-  return CustomEventEmitter
-})()
-=======
   CustomEventEmitter.prototype.spread = function(onFulfilled, onRejected) {
     var self = this
 
@@ -166,5 +162,4 @@
   }
 
   return CustomEventEmitter
-})()
->>>>>>> 8399d6f5
+})()