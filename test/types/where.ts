<<<<<<< HEAD
import { expectTypeOf } from 'expect-type';
import {
  AndOperator,
  fn,
  Model,
  Op,
  OrOperator,
  Sequelize,
  WhereOperators,
  WhereOptions,
  literal,
  Transaction,
  and, or,
} from 'sequelize';

// NOTE: most typing tests for WhereOptions are located in test/unit/sql/where.test.ts
=======
import { expectTypeOf } from "expect-type";
import { AndOperator, fn, Model, Op, OrOperator, Sequelize, WhereOperators, WhereOptions, literal, where as whereFn, Transaction } from '@sequelize/core';
>>>>>>> ed9224c8

class MyModel extends Model {
  declare hi: number;
}

// Optional values
expectTypeOf<{ needed: number; optional?: number }>().toMatchTypeOf<WhereOptions>();

// Operators

// cannot use column references in Op.any
expectTypeOf({ [Op.eq]: { [Op.any]: [Sequelize.col('SOME_COL'), 2, 3], } }).not.toMatchTypeOf<WhereOperators>();
expectTypeOf({ [Op.eq]: { [Op.all]: [Sequelize.col('SOME_COL'), 2, 3], } }).not.toMatchTypeOf<WhereOperators>();

expectTypeOf({ [Op.ne]: { [Op.any]: [Sequelize.col('SOME_COL'), 2, 3], } }).not.toMatchTypeOf<WhereOperators>();
expectTypeOf({ [Op.ne]: { [Op.all]: [Sequelize.col('SOME_COL'), 2, 3], } }).not.toMatchTypeOf<WhereOperators>();

// cannot use literal inside the array of Op.any
expectTypeOf({ [Op.ne]: { [Op.any]: [Sequelize.literal('1'), 2, 3], } }).not.toMatchTypeOf<WhereOperators>();
expectTypeOf({ [Op.ne]: { [Op.all]: [Sequelize.literal('1'), 2, 3], } }).not.toMatchTypeOf<WhereOperators>();

expectTypeOf({
  [Op.regexp]: '^[h|a|t]', // REGEXP/~ '^[h|a|t]' (MySQL/PG only)
  [Op.notRegexp]: '^[h|a|t]', // NOT REGEXP/!~ '^[h|a|t]' (MySQL/PG only)
  [Op.iRegexp]: '^[h|a|t]',  // ~* '^[h|a|t]' (PG only)
  [Op.notIRegexp]: '^[h|a|t]', // !~* '^[h|a|t]' (PG only)
}).toMatchTypeOf<WhereOperators>();

expectTypeOf({
  [Op.and]: { a: 5 }, // AND (a = 5)
}).toMatchTypeOf<AndOperator>();
expectTypeOf({
  [Op.and]: { a: 5 }, // AND (a = 5)
}).toMatchTypeOf<AndOperator<{ a: number }>>();

expectTypeOf({
  [Op.or]: [{ a: 5 }, { a: 6 }], // (a = 5 OR a = 6)
}).toMatchTypeOf<OrOperator>();
expectTypeOf({
  [Op.or]: [{ a: 5 }, { a: 6 }], // (a = 5 OR a = 6)
}).toMatchTypeOf<OrOperator<{ a: number }>>();

// Complex where options via combinations

expectTypeOf([
  { [Op.or]: [{ a: 5 }, { a: 6 }] },
  Sequelize.and(),
  Sequelize.or(),
  { [Op.and]: [] },
  { rank: Sequelize.and({ [Op.lt]: 1000 }, { [Op.eq]: null }) },
  { rank: Sequelize.or({ [Op.lt]: 1000 }, { [Op.eq]: null }) },
  { rank: { [Op.or]: { [Op.lt]: 1000, [Op.eq]: null } } },
  {
    createdAt: {
      [Op.lt]: new Date(),
      [Op.gt]: new Date(Date.now() - 24 * 60 * 60 * 1000),
    },
  },
  {
    [Op.or]: [
      { title: { [Op.like]: 'Boat%' } },
      { description: { [Op.like]: '%boat%' } },
    ],
  },
  {
    meta: {
      [Op.contains]: {
        site: {
          url: 'https://sequelize.org/',
        },
      },
    },
    meta2: {
      [Op.contains]: ['stringValue1', 'stringValue2', 'stringValue3'],
    },
    meta3: {
      [Op.contains]: [1, 2, 3, 4],
    },
  },
  {
    name: 'a project',
    [Op.or]: [{ id: [1, 2, 3] }, { id: { [Op.gt]: 10 } }],
  },
  {
    id: {
      [Op.or]: [[1, 2, 3], { [Op.gt]: 10 }],
    },
    name: 'a project',
  },
  {
    id: {
      [Op.or]: [[1, 2, 3], { [Op.gt]: 10 }],
    },
    name: 'a project',
  },
  {
    name: 'a project',
    type: {
      [Op.and]: [['a', 'b'], { [Op.notLike]: '%z' }],
    },
  },
  {
    name: 'a project',
    [Op.not]: [{ id: [1, 2, 3] }, { array: { [Op.contains]: [3, 4, 5] } }],
  },
  {
    meta: {
      video: {
        url: {
          [Op.ne]: null,
        },
      },
    },
  },
  {
    'meta.audio.length': {
      [Op.gt]: 20,
    },
  },
  {
    [Op.and]: [{ id: [1, 2, 3] }, { array: { [Op.contains]: [3, 4, 5] } }],
  },
  literal('true'),
  fn('LOWER', 'asd'),
  { [Op.lt]: Sequelize.literal('SOME_STRING') },
]).toMatchTypeOf<WhereOptions[]>();

// Relations / Associations
// Find all projects with a least one task where task.state === project.task
MyModel.findAll({
  include: [
    {
      model: MyModel,
      where: { state: Sequelize.col('project.state') },
    },
  ],
});

{
  const where: WhereOptions = 0 as any;
  MyModel.findOne({
    include: [
      {
        include: [{ model: MyModel, where }],
        model: MyModel,
        where,
      },
    ],
    where,
  });
  MyModel.destroy({ where });
  MyModel.update({ hi: 1 }, { where });

  // Where as having option
  MyModel.findAll({ having: where });
}

// From https://sequelize.org/master/en/v4/docs/models-usage/

async function test() {
  // find multiple entries
  let projects: MyModel[] = await MyModel.findAll();

  // search for specific attributes - hash usage
  projects = await MyModel.findAll({ where: { name: 'A MyModel', enabled: true } });

  // search within a specific range
  projects = await MyModel.findAll({ where: { id: [1, 2, 3] } });

  // locks
  projects = await MyModel.findAll({ lock: Transaction.LOCK.KEY_SHARE });

  // locks on model
  projects = await MyModel.findAll({ lock: { level: Transaction.LOCK.KEY_SHARE, of: MyModel } });
}

MyModel.findAll({
  where: {
    id: {
      // casting here to check a missing operator is not accepted as field name
      [Op.and]: { a: 5 }, // AND (a = 5)
      [Op.or]: [{ a: 5 }, { a: 6 }], // (a = 5 OR a = 6)
      [Op.any]: [2, 3], // ANY ARRAY[2, 3]::INTEGER (PG only)
      [Op.adjacent]: [1, 2],
      [Op.strictLeft]: [1, 2],
      [Op.strictRight]: [1, 2],
      [Op.noExtendLeft]: [1, 2],
      [Op.noExtendRight]: [1, 2],
      [Op.values]: [1, 2],
    } as WhereOperators,
  },
});

const where: WhereOptions = {};
MyModel.findAll({
  where: and(
    where,
    or({ id: 1 }, { id: 2 }),
    and({ id: 1 }, { id: 2 }),
    Sequelize.where(Sequelize.col('col'), Op.eq, null),
    Sequelize.literal('1 = 2'),
  ),
});

MyModel.findAll({
  where: or(
    where,
    or({ id: 1 }, { id: 2 }),
    and({ id: 1 }, { id: 2 }),
    Sequelize.where(Sequelize.col('col'), Op.eq, null),
    Sequelize.literal('1 = 2'),
  ),
});

MyModel.findAll({
  where: {
    [Op.and]: [
      where,
      or({ id: 1 }, { id: 2 }),
      and({ id: 1 }, { id: 2 }),
      Sequelize.where(Sequelize.col('col'), Op.eq, null),
      Sequelize.literal('1 = 2'),
    ],
  },
});

MyModel.findAll({
  where: {
    [Op.or]: [
      where,
      or({ id: 1 }, { id: 2 }),
      and({ id: 1 }, { id: 2 }),
      Sequelize.where(Sequelize.col('col'), Op.eq, null),
      Sequelize.literal('1 = 2'),
    ],
  },
});

MyModel.findAll({
  // implicit "AND"
  where: [
    where,
    or({ id: 1 }, { id: 2 }),
    and({ id: 1 }, { id: 2 }),
    Sequelize.where(Sequelize.col('col'), Op.eq, null),
    Sequelize.literal('1 = 2'),
  ],
});

MyModel.findAll({
  where: {
    id: { [Op.or]: [1, 2] },
  },
});

MyModel.findAll({
  where: {
    id: {
      [Op.or]: {
        [Op.gt]: 1,
        [Op.eq]: 1,
      },
    },
  },
});

MyModel.findAll({
  where: {
    id: {
      [Op.or]: [
        { [Op.gt]: 1 },
        { [Op.eq]: 1 },
      ],
    },
  },
});

// TODO [2022-05-26]: TS < 4.4 reports the error in a different location than 4.4
//  Uncomment test once we remove support for TS 4.3
// MyModel.findAll({
//   where: {
//     id: {
//       [Op.in]: {
//         // @ts-expect-error - cannot use Operator inside another one!
//         [Op.eq]: [1, 2],
//       },
//     },
//   },
// });

MyModel.findAll({
  // @ts-expect-error - no operator
  where: [1, 2],
});

// TODO [2022-05-26]: TS < 4.4 does not detect an error here. Uncomment test once we remove support for TS 4.3
// MyModel.findAll({
//   // @ts-expect-error - no operator
//   where: { [Op.or]: [1, 2] },
// });

// TODO [2022-05-26]: TS < 4.4 does not detect an error here. Uncomment test once we remove support for TS 4.3
// MyModel.findAll({
//   // @ts-expect-error - no operator
//   where: { [Op.and]: { [Op.or]: [1, 2] } },
// });

MyModel.findAll({
  where: {
    [Op.or]: {
      firstName: 'name',
      id: { [Op.gt]: 2 },
    },
  },
});

MyModel.findAll({
  where: {
    [Op.and]: [
      { [Op.or]: { firstName: { [Op.eq]: 2 } } },
    ],
  },
});

MyModel.findAll({
  where: {
    firstName: { [Op.or]: [5, { [Op.eq]: 2 }] },
  },
});

MyModel.findAll({
  where: {
    id: literal('my-literal'),
  },
});

MyModel.findAll({
  where: {
    [Op.or]: [{ id: 1 }, { id: 2 }],
    [Op.and]: [{ id: 1 }, { id: 2 }],
  },
});

MyModel.findAll({
  where: {
    id: {
      [Op.or]: [1, 2],
      [Op.and]: [1, 2],
    },
  },
});

// TODO [2022-05-26]: TS < 4.4 does not detect an error here. Uncomment test once we remove support for TS 4.3
MyModel.findAll({
  where: {
    id: {
      [Op.eq]: {
        // @ts-expect-error - this is not a valid query
        [Op.or]: [1, 2],
      },
    },
  },
});

Sequelize.where(
  Sequelize.cast(Sequelize.col('SOME_COL'), 'INTEGER'),
  {
    [Op.overlap]: Sequelize.literal('LIT'),
  },
);

Sequelize.where(Sequelize.col('ABS'), Op.is, null);

// TODO [>=7]: Sequelize 6 doesn't support Op.col here
// Sequelize.where({ [Op.col]: 'ABS' }, Op.is, null);

Sequelize.where(
  Sequelize.fn('ABS', Sequelize.col('age')),
  Op.like,
  Sequelize.fn('ABS', Sequelize.col('age')),
);

Sequelize.where(Sequelize.col('ABS'), null);
Sequelize.where(Sequelize.literal('first_name'), null);

Sequelize.where(Sequelize.col('ABS'), Sequelize.and(
  { [Op.iLike]: 'abs' },
  { [Op.not]: { [Op.eq]: 'ABS' } },
));

Sequelize.where(Sequelize.col('ABS'), Sequelize.or(
  { [Op.iLike]: 'abs' },
  { [Op.not]: { [Op.eq]: 'ABS' } },
));

Sequelize.where(Sequelize.col('ABS'), { [Op.not]: true });<|MERGE_RESOLUTION|>--- conflicted
+++ resolved
@@ -1,4 +1,3 @@
-<<<<<<< HEAD
 import { expectTypeOf } from 'expect-type';
 import {
   AndOperator,
@@ -12,13 +11,9 @@
   literal,
   Transaction,
   and, or,
-} from 'sequelize';
+} from '@sequelize/core';
 
 // NOTE: most typing tests for WhereOptions are located in test/unit/sql/where.test.ts
-=======
-import { expectTypeOf } from "expect-type";
-import { AndOperator, fn, Model, Op, OrOperator, Sequelize, WhereOperators, WhereOptions, literal, where as whereFn, Transaction } from '@sequelize/core';
->>>>>>> ed9224c8
 
 class MyModel extends Model {
   declare hi: number;
