/* jshint camelcase: false */
var chai      = require('chai')
  , expect    = chai.expect
  , Support   = require(__dirname + '/support')
  , DataTypes = require(__dirname + "/../lib/data-types")
  , dialect   = Support.getTestDialect()
  , config    = require(__dirname + "/config/config")
  , sinon     = require('sinon')
  , datetime  = require('chai-datetime')
  , uuid      = require('node-uuid')
  , _         = require('lodash')

chai.use(datetime)
chai.Assertion.includeStack = true

describe(Support.getTestDialectTeaser("DAO"), function () {
  beforeEach(function(done) {
    this.User = this.sequelize.define('User', {
      username:  { type: DataTypes.STRING },
      uuidv1:    { type: DataTypes.UUID, defaultValue: DataTypes.UUIDV1 },
      uuidv4:    { type: DataTypes.UUID, defaultValue: DataTypes.UUIDV4 },
      touchedAt: { type: DataTypes.DATE, defaultValue: DataTypes.NOW },
      aNumber:   { type: DataTypes.INTEGER },
      bNumber:   { type: DataTypes.INTEGER },
      aDate:     { type: DataTypes.DATE },

      validateTest: {
        type: DataTypes.INTEGER,
        allowNull: true,
        validate: {isInt: true}
      },
      validateCustom: {
        type: DataTypes.STRING,
        allowNull: true,
        validate: {len: {msg: 'Length failed.', args: [1,20]}}
      },

      dateAllowNullTrue: {
        type: DataTypes.DATE,
        allowNull: true
      }
    })
    this.User.sync({ force: true }).success(function() {
      done()
    })
  })

  describe('Escaping', function() {
    it('is done properly for special characters', function(done) {
      // Ideally we should test more: "\0\n\r\b\t\\\'\"\x1a"
      // But this causes sqlite to fail and exits the entire test suite immediately
      var bio = dialect + "'\"\n" // Need to add the dialect here so in case of failure I know what DB it failed for
        , self = this

      this.User.create({ username: bio }).success(function(u1) {
        self.User.find(u1.id).success(function(u2) {
          expect(u2.username).to.equal(bio)
          done()
        })
      })
    })
  })

  describe('isNewRecord', function() {
    it('returns true for non-saved objects', function(done) {
      var user = this.User.build({ username: 'user' })
      expect(user.id).to.be.null
      expect(user.isNewRecord).to.be.ok
      done()
    })

    it("returns false for saved objects", function(done) {
      this.User.build({ username: 'user' }).save().success(function(user) {
        expect(user.isNewRecord).to.not.be.ok
        done()
      })
    })

    it("returns false for created objects", function(done) {
      this.User.create({ username: 'user' }).success(function(user) {
        expect(user.isNewRecord).to.not.be.ok
        done()
      })
    })

    it("returns false for objects found by find method", function(done) {
      var self = this
      this.User.create({ username: 'user' }).success(function() {
        self.User.create({ username: 'user' }).success(function(user) {
          self.User.find(user.id).success(function(user) {
            expect(user.isNewRecord).to.not.be.ok
            done()
          })
        })
      })
    })

    it("returns false for objects found by findAll method", function(done) {
      var self = this
        , users = []

      for (var i = 0; i < 10; i++) {
        users[users.length] = {username: 'user'}
      }

      this.User.bulkCreate(users).success(function() {
        self.User.findAll().success(function(users) {
          users.forEach(function(u) {
            expect(u.isNewRecord).to.not.be.ok
          })
          done()
        })
      })
    })
  })

  describe('isDirty', function() {
    it('returns true for non-saved objects', function(done) {
      var user = this.User.build({ username: 'user' })
      expect(user.id).to.be.null
      expect(user.isDirty).to.be.true
      done()
    })

    it("returns false for saved objects", function(done) {
      this.User.build({ username: 'user' }).save().success(function(user) {
        expect(user.isDirty).to.be.false
        done()
      })
    })

    it("returns true for changed attribute", function(done) {
      this.User.create({ username: 'user' }).success(function(user) {
        user.username = 'new'
        expect(user.isDirty).to.be.true
        done()
      })
    })

    it("returns false for non-changed attribute", function(done) {
      this.User.create({ username: 'user' }).success(function(user) {
        user.username = 'user'
        expect(user.isDirty).to.be.false
        done()
      })
    })

    it("returns false for non-changed date attribute", function(done) {
      this.User.create({ aDate: new Date(2013, 6, 31, 14, 25, 21) }).success(function(user) {
        user.aDate = '2013-07-31 14:25:21'
        expect(user.isDirty).to.be.false
        done()
      })
    })

    // In my opinion this is bad logic, null is different from an empty string
    xit("returns false for two empty attributes", function(done) {
      this.User.create({ username: null }).success(function(user) {
        user.username = ''
        expect(user.isDirty).to.be.false
        done()
      })
    })

    it("returns true for bulk changed attribute", function(done) {
      this.User.create({ username: 'user' }).success(function(user) {
        user.setAttributes({
          username: 'new',
          aNumber: 1
        })
        expect(user.isDirty).to.be.true
        done()
      })
    })

    it("returns true for bulk non-changed attribute + model with timestamps", function(done) {
      this.User.create({ username: 'user' }).success(function(user) {
        user.setAttributes({
          username: 'user'
        })

        expect(user.isDirty).to.be.rue
        done()
      })
    })

    it("returns false for bulk non-changed attribute + model without timestamps", function(done) {
      var User = this.sequelize.define('User' + parseInt(Math.random() * 10000000), {
        username: DataTypes.STRING
      }, {
        timestamps: false
      })

      User
        .sync({ force: true })
        .then(function() {
          return User.create({ username: "user" })
        })
        .then(function(user) {
          return user.setAttributes({ username: "user" })
          expect(user.isDirty).to.be.false
        })
        .then(function() {
          done()
        })
    })

    it("returns true for changed and bulk non-changed attribute", function(done) {
      this.User.create({ username: 'user' }).success(function(user) {
        user.aNumber = 23
        user.setAttributes({
          username: 'user'
        })
        expect(user.isDirty).to.be.true
        done()
      })
    })

    it("returns true for changed attribute and false for saved object", function(done) {
      this.User.create({ username: 'user' }).success(function(user) {
        user.username = 'new'
        expect(user.isDirty).to.be.true
        user.save().success(function() {
          expect(user.isDirty).to.be.false
          done()
        })
      })
    })

    it("returns false for created objects", function(done) {
      this.User.create({ username: 'user' }).success(function(user) {
        expect(user.isDirty).to.be.false
        done()
      })
    })

    it("returns false for objects found by find method", function(done) {
      var self = this
      this.User.create({ username: 'user' }).success(function(user) {
        self.User.find(user.id).success(function(user) {
          expect(user.isDirty).to.be.false
          done()
        })
      })
    })

    it("returns false for objects found by findAll method", function(done) {
      var self = this
        , users = []

      for (var i = 0; i < 10; i++) {
        users[users.length] = {username: 'user'}
      }

      this.User.bulkCreate(users).success(function() {
        self.User.findAll().success(function(users) {
          users.forEach(function(u) {
            expect(u.isDirty).to.be.false
          })
          done()
        })
      })
    })
  })

  describe('increment', function () {
    beforeEach(function(done) {
      this.User.create({ id: 1, aNumber: 0, bNumber: 0 }).complete(function(){
        done()
      })
    })

    it('supports transactions', function(done) {
      Support.prepareTransactionTest(this.sequelize, function(sequelize) {
        var User = sequelize.define('User', { number: Support.Sequelize.INTEGER })

        User.sync({ force: true }).success(function() {
          User.create({ number: 1 }).success(function(user) {
            sequelize.transaction(function(t) {
              user.increment('number', { by: 2, transaction: t }).success(function() {
                User.all().success(function(users1) {
                  User.all({ transaction: t }).success(function(users2) {
                    expect(users1[0].number).to.equal(1)
                    expect(users2[0].number).to.equal(3)
                    t.rollback().success(function() { done() })
                  })
                })
              })
            })
          })
        })
      })
    })

    it('with array', function(done) {
      var self = this
      this.User.find(1).complete(function(err, user1) {
        user1.increment(['aNumber'], { by: 2 }).complete(function() {
          self.User.find(1).complete(function(err, user3) {
            expect(user3.aNumber).to.be.equal(2)
            done()
          })
        })
      })
    })

    it('with single field', function(done) {
      var self = this
      this.User.find(1).complete(function(err, user1) {
        user1.increment('aNumber', { by: 2 }).complete(function() {
          self.User.find(1).complete(function(err, user3) {
            expect(user3.aNumber).to.be.equal(2)
            done()
          })
        })
      })
    })

    it('with single field and no value', function(done) {
      var self = this
      this.User.find(1).complete(function(err, user1) {
        user1.increment('aNumber').complete(function() {
          self.User.find(1).complete(function(err, user2) {
            expect(user2.aNumber).to.be.equal(1)
            done()
          })
        })
      })
    })

    it('should still work right with other concurrent updates', function(done) {
      var self = this
      this.User.find(1).complete(function (err, user1) {
        // Select the user again (simulating a concurrent query)
        self.User.find(1).complete(function (err, user2) {
          user2.updateAttributes({
            aNumber: user2.aNumber + 1
          }).complete(function () {
            user1.increment(['aNumber'], { by: 2 }).complete(function() {
              self.User.find(1).complete(function(err, user5) {
                expect(user5.aNumber).to.be.equal(3)
                done()
              })
            })
          })
        })
      })
    })

    it('should still work right with other concurrent increments', function(done) {
      var self = this
      this.User.find(1).complete(function(err, user1) {
        var _done = _.after(3, function() {
          self.User.find(1).complete(function(err, user2) {
            expect(user2.aNumber).to.equal(6)
            done()
          })
        })

        user1.increment(['aNumber'], { by: 2 }).complete(_done)
        user1.increment(['aNumber'], { by: 2 }).complete(_done)
        user1.increment(['aNumber'], { by: 2 }).complete(_done)
      })
    })

    it('with key value pair', function(done) {
      var self = this
      this.User.find(1).complete(function(err, user1) {
        user1.increment({ 'aNumber': 1, 'bNumber': 2 }).success(function() {
          self.User.find(1).complete(function (err, user3) {
            expect(user3.aNumber).to.be.equal(1)
            expect(user3.bNumber).to.be.equal(2)
            done()
          })
        })
      })
    })

    it('with timestamps set to true', function (done) {
      var User = this.sequelize.define('IncrementUser', {
        aNumber: DataTypes.INTEGER
      }, { timestamps: true })

      User.sync({ force: true }).success(function() {
        User.create({aNumber: 1}).success(function (user) {
          var oldDate = user.updatedAt
          setTimeout(function () {
            user.increment('aNumber', { by: 1 }).success(function() {
              User.find(1).success(function (user) {
                expect(user.updatedAt).to.be.afterTime(oldDate)
                done()
              })
            })
          }, 1000)
        })
      })
    })
  })

  describe('decrement', function () {
    beforeEach(function(done) {
      this.User.create({ id: 1, aNumber: 0, bNumber: 0 }).complete(done)
    })

    it('supports transactions', function(done) {
      Support.prepareTransactionTest(this.sequelize, function(sequelize) {
        var User = sequelize.define('User', { number: Support.Sequelize.INTEGER })

        User.sync({ force: true }).success(function() {
          User.create({ number: 3 }).success(function(user) {
            sequelize.transaction(function(t) {
              user.decrement('number', { by: 2, transaction: t }).success(function() {
                User.all().success(function(users1) {
                  User.all({ transaction: t }).success(function(users2) {
                    expect(users1[0].number).to.equal(3)
                    expect(users2[0].number).to.equal(1)
                    t.rollback().success(function() { done() })
                  })
                })
              })
            })
          })
        })
      })
    })

    it('with array', function(done) {
      var self = this
      this.User.find(1).complete(function(err, user1) {
        user1.decrement(['aNumber'], { by: 2 }).complete(function() {
          self.User.find(1).complete(function(err, user3) {
            expect(user3.aNumber).to.be.equal(-2)
            done()
          })
        })
      })
    })

    it('with single field', function(done) {
      var self = this
      this.User.find(1).complete(function(err, user1) {
        user1.decrement('aNumber', { by: 2 }).complete(function() {
          self.User.find(1).complete(function(err, user3) {
            expect(user3.aNumber).to.be.equal(-2)
            done()
          })
        })
      })
    })

    it('with single field and no value', function(done) {
      var self = this
      this.User.find(1).complete(function(err, user1) {
        user1.decrement('aNumber').complete(function() {
          self.User.find(1).complete(function(err, user2) {
            expect(user2.aNumber).to.be.equal(-1)
            done()
          })
        })
      })
    })

    it('should still work right with other concurrent updates', function(done) {
      var self = this
      this.User.find(1).complete(function(err, user1) {
        // Select the user again (simulating a concurrent query)
        self.User.find(1).complete(function(err, user2) {
          user2.updateAttributes({
            aNumber: user2.aNumber + 1
          }).complete(function () {
            user1.decrement(['aNumber'], { by: 2 }).complete(function() {
              self.User.find(1).complete(function(err, user5) {
                expect(user5.aNumber).to.be.equal(-1)
                done()
              })
            })
          })
        })
      })
    })

    it('should still work right with other concurrent increments', function(done) {
      var self = this
      this.User.find(1).complete(function(err, user1) {
        var _done = _.after(3, function() {
          self.User.find(1).complete(function (err, user2) {
            expect(user2.aNumber).to.equal(-6)
            done()
          })
        })

        user1.decrement(['aNumber'], { by: 2 }).complete(_done)
        user1.decrement(['aNumber'], { by: 2 }).complete(_done)
        user1.decrement(['aNumber'], { by: 2 }).complete(_done)
      })
    })

    it('with key value pair', function(done) {
      var self = this
      this.User.find(1).complete(function(err, user1) {
        user1.decrement({ 'aNumber': 1, 'bNumber': 2}).complete(function() {
          self.User.find(1).complete(function(err, user3) {
            expect(user3.aNumber).to.be.equal(-1)
            expect(user3.bNumber).to.be.equal(-2)
            done()
          })
        })
      })
    })

    it('with timestamps set to true', function (done) {
      var User = this.sequelize.define('IncrementUser', {
        aNumber: DataTypes.INTEGER
      }, { timestamps: true })

      User.sync({ force: true }).success(function() {
        User.create({aNumber: 1}).success(function (user) {
          var oldDate = user.updatedAt
          setTimeout(function () {
            user.decrement('aNumber', { by: 1 }).success(function() {
              User.find(1).success(function (user) {
                expect(user.updatedAt).to.be.afterTime(oldDate)
                done()
              })
            })
          }, 1000)
        })
      })
    })
  })

  describe('reload', function () {
    it('supports transactions', function(done) {
      Support.prepareTransactionTest(this.sequelize, function(sequelize) {
        var User = sequelize.define('User', { username: Support.Sequelize.STRING })

        User.sync({ force: true }).success(function() {
          User.create({ username: 'foo' }).success(function(user) {
            sequelize.transaction(function(t) {
              User.update({ username: 'bar' }, {}, { transaction: t }).success(function() {
                user.reload().success(function(user) {
                  expect(user.username).to.equal('foo')
                  user.reload({ transaction: t }).success(function(user) {
                    expect(user.username).to.equal('bar')
                    t.rollback().success(function() { done() })
                  })
                })
              })
            })
          })
        })
      })
    })

    it("should return a reference to the same DAO instead of creating a new one", function(done) {
      this.User.create({ username: 'John Doe' }).complete(function(err, originalUser) {
        originalUser.updateAttributes({ username: 'Doe John' }).complete(function() {
          originalUser.reload().complete(function (err, updatedUser) {
            expect(originalUser === updatedUser).to.be.true
            done()
          })
        })
      })
    })

    it("should update the values on all references to the DAO", function(done) {
      var self = this
      this.User.create({ username: 'John Doe' }).complete(function(err, originalUser) {
        self.User.find(originalUser.id).complete(function(err, updater) {
          updater.updateAttributes({ username: 'Doe John' }).complete(function() {
            // We used a different reference when calling updateAttributes, so originalUser is now out of sync
            expect(originalUser.username).to.equal('John Doe')

            originalUser.reload().complete(function(err, updatedUser) {
              expect(originalUser.username).to.equal('Doe John')
              expect(updatedUser.username).to.equal('Doe John')
              done()
            })
          })
        })
      })
    })

    it("should update read only attributes as well (updatedAt)", function(done) {
      var self = this

      this.User.create({ username: 'John Doe' }).complete(function(err, originalUser) {
        var originallyUpdatedAt = originalUser.updatedAt

        // Wait for a second, so updatedAt will actually be different
        setTimeout(function () {
          self.User.find(originalUser.id).complete(function(err, updater) {
            updater.updateAttributes({ username: 'Doe John' }).complete(function () {
              originalUser.reload().complete(function(err, updatedUser) {
                expect(originalUser.updatedAt).to.be.above(originallyUpdatedAt)
                expect(updatedUser.updatedAt).to.be.above(originallyUpdatedAt)
                done()
              })
            })
          })
        }, 1000)
      })
    })

    it("should update the associations as well", function(done) {
      var Book = this.sequelize.define('Book', { title:   DataTypes.STRING })
        , Page = this.sequelize.define('Page', { content: DataTypes.TEXT })

      Book.hasMany(Page)
      Page.belongsTo(Book)

      Book.sync().success(function() {
        Page.sync().success(function() {
          Book.create({ title: 'A very old book' }).success(function(book) {
            Page.create({ content: 'om nom nom' }).success(function(page) {
              book.setPages([ page ]).success(function() {
                Book.find({
                  where: (dialect === 'postgres' ? '"Books"."id"=' : '`Books`.`id`=') + book.id,
                  include: [Page]
                }).success(function(leBook) {
                  page.updateAttributes({ content: 'something totally different' }).success(function(page) {
                    expect(leBook.pages.length).to.equal(1)
                    expect(leBook.pages[0].content).to.equal('om nom nom')
                    expect(page.content).to.equal('something totally different')

                    leBook.reload().success(function(leBook) {
                      expect(leBook.pages.length).to.equal(1)
                      expect(leBook.pages[0].content).to.equal('something totally different')
                      expect(page.content).to.equal('something totally different')
                      done()
                    })
                  })
                })
              })
            })
          })
        })
      })
    })
  })

  describe('default values', function() {
    describe('uuid', function() {
      it('should store a string in uuidv1 and uuidv4', function(done) {
        var user = this.User.build({ username: 'a user'})
        expect(user.uuidv1).to.be.a('string')
        expect(user.uuidv4).to.be.a('string')
        done()
      })
      it('should store a string of length 36 in uuidv1 and uuidv4', function(done) {
        var user = this.User.build({ username: 'a user'})
        expect(user.uuidv1).to.have.length(36)
        expect(user.uuidv4).to.have.length(36)
        done()
      })
      it('should store a valid uuid in uuidv1 and uuidv4 that can be parsed to something of length 16', function(done) {
        var user = this.User.build({ username: 'a user'})
        expect(uuid.parse(user.uuidv1)).to.have.length(16)
        expect(uuid.parse(user.uuidv4)).to.have.length(16)
        done()
      })
    })
    describe('current date', function() {
      it('should store a date in touchedAt', function(done) {
        var user = this.User.build({ username: 'a user'})
        expect(user.touchedAt).to.be.instanceof(Date)
        done()
      })

      it("should store the current date in touchedAt", function(done) {
        var clock = sinon.useFakeTimers()
        clock.tick(5000)
        var user = this.User.build({ username: 'a user'})
        clock.restore()
        expect(+user.touchedAt).to.be.equal(5000)
        done()
      })
    })

    describe('allowNull date', function() {
      it('should be just "null" and not Date with Invalid Date', function(done) {
        var self = this
        this.User.build({ username: 'a user'}).save().success(function() {
          self.User.find({where: {username: 'a user'}}).success(function(user) {
            expect(user.dateAllowNullTrue).to.be.null
            done()
          })
        })
      })

      it('should be the same valid date when saving the date', function(done) {
        var self = this
        var date = new Date()
        this.User.build({ username: 'a user', dateAllowNullTrue: date}).save().success(function() {
          self.User.find({where: {username: 'a user'}}).success(function(user) {
            expect(user.dateAllowNullTrue.toString()).to.equal(date.toString())
            done()
          })
        })
      })
    })
  })

  describe('complete', function() {
    it("gets triggered if an error occurs", function(done) {
      this.User.find({ where: "asdasdasd" }).complete(function(err) {
        expect(err).to.exist
        expect(err.message).to.exist
        done()
      })
    })

    it("gets triggered if everything was ok", function(done) {
      this.User.count().complete(function(err, result) {
        expect(err).to.be.null
        expect(result).to.exist
        done()
      })
    })
  })

  describe('save', function() {
    it('supports transactions', function(done) {
      Support.prepareTransactionTest(this.sequelize, function(sequelize) {
        var User = sequelize.define('User', { username: Support.Sequelize.STRING })

        User.sync({ force: true }).success(function() {
          sequelize.transaction(function(t) {
            User.build({ username: 'foo' }).save({ transaction: t }).success(function() {
              User.count().success(function(count1) {
                User.count({ transaction: t }).success(function(count2) {
                  expect(count1).to.equal(0)
                  expect(count2).to.equal(1)
                  t.rollback().success(function(){ done() })
                })
              })
            })
          })
        })
      })
    })

    it('only updates fields in passed array', function(done) {
      var self   = this
        , userId = null
        , date   = new Date(1990, 01, 01)

      this.User.create({
        username: 'foo',
        touchedAt: new Date()
      }).success(function(user) {
        user.username = 'fizz'
        user.touchedAt = date
        user.save(['username']).success(function(){
          // re-select user
          self.User.find(user.id).success(function(user2) {
            // name should have changed
            expect(user2.username).to.equal('fizz')
            // bio should be unchanged
            expect(user2.birthDate).not.to.equal(date)
            done()
          })
        })
      })
    })

    it("stores an entry in the database", function(done) {
      var username = 'user'
        , User     = this.User
        , user     = this.User.build({
          username: username,
          touchedAt: new Date(1984, 8, 23)
        })

      User.all().success(function(users) {
        expect(users).to.have.length(0)
        user.save().success(function(){
          User.all().success(function(users) {
            expect(users).to.have.length(1)
            expect(users[0].username).to.equal(username)
            expect(users[0].touchedAt).to.be.instanceof(Date)
            expect(users[0].touchedAt).to.equalDate(new Date(1984, 8, 23))
            done()
          })
        })
      })
    })

    it("updates the timestamps", function(done) {
      var now       = Date.now()
        , user      = null
        , updatedAt = null
        , User      = this.User

      // timeout is needed, in order to check the update of the timestamp
      var build = function(callback) {
        user      = User.build({ username: 'user' })

        var save = user.save()

        save.success(function() {
          expect(now).to.be.below(user.updatedAt.getTime())
          callback()
        })
      }

      // closures are fun :)
      setTimeout(function() {
        build(function() {
          done()
        })
      }, 1000)
    })

    it('updates with function and column value', function (done) {
      var self = this

      this.User.create({
        aNumber: 42
      }).success(function(user) {
        user.bNumber = self.sequelize.col('aNumber')
        user.username = self.sequelize.fn('upper', 'sequelize')

        user.save().success(function(){
          self.User.find(user.id).success(function(user2) {
            expect(user2.username).to.equal('SEQUELIZE')
            expect(user2.bNumber).to.equal(42)
            done()
          })
        })
      })
    })

    describe('without timestamps option', function() {
      it("doesn't update the updatedAt column", function(done) {
        var User2 = this.sequelize.define('User2', {
          username: DataTypes.STRING,
          updatedAt: DataTypes.DATE
        }, { timestamps: false })
        User2.sync().success(function() {
          User2.create({ username: 'john doe' }).success(function(johnDoe) {
            // sqlite and mysql return undefined, whereas postgres returns null
            expect([undefined, null].indexOf(johnDoe.updatedAt)).not.to.be.equal(-1)
            done()
          })
        })
      })
    })

    it('should fail a validation upon creating', function(done){
      this.User.create({aNumber: 0, validateTest: 'hello'}).error(function(err){
        expect(err).to.exist
        expect(err).to.be.instanceof(Object)
        expect(err.validateTest).to.be.instanceof(Array)
        expect(err.validateTest[0]).to.exist
        expect(err.validateTest[0]).to.equal('Validation isInt failed: validateTest')
        done()
      })
    })

    it('should fail a validation upon building', function(done){
      this.User.build({aNumber: 0, validateCustom: 'aaaaaaaaaaaaaaaaaaaaaaaaaa'}).save()
      .error(function(err){
        expect(err).to.exist
        expect(err).to.be.instanceof(Object)
        expect(err.validateCustom).to.exist
        expect(err.validateCustom).to.be.instanceof(Array)
        expect(err.validateCustom[0]).to.exist
        expect(err.validateCustom[0]).to.equal('Length failed.')
        done()
      })
    })

    it('should fail a validation when updating', function(done){
      this.User.create({aNumber: 0}).success(function(user){
        user.updateAttributes({validateTest: 'hello'}).error(function(err){
          expect(err).to.exist
          expect(err).to.be.instanceof(Object)
          expect(err.validateTest).to.exist
          expect(err.validateTest).to.be.instanceof(Array)
          expect(err.validateTest[0]).to.exist
<<<<<<< HEAD
          expect(err.validateTest[0].indexOf('Invalid integer')).to.be.above(-1)
=======
          expect(err.validateTest[0]).to.equal('Validation isInt failed: validateTest')
>>>>>>> 5677d65f
          done()
        })
      })
    })

    it('takes zero into account', function(done) {
      this.User.build({ aNumber: 0 }).save([ 'aNumber' ]).success(function(user) {
        expect(user.aNumber).to.equal(0)
        done()
      })
    })

    it('saves a record with no primary key', function(done){
      var HistoryLog = this.sequelize.define('HistoryLog', {
        someText:  { type: DataTypes.STRING },
        aNumber:   { type: DataTypes.INTEGER },
        aRandomId: { type: DataTypes.INTEGER }
      })
      HistoryLog.sync().success(function() {
        HistoryLog.create({ someText: 'Some random text', aNumber: 3, aRandomId: 5 }).success(function(log) {
          log.updateAttributes({ aNumber: 5 }).success(function(newLog){
            expect(newLog.aNumber).to.equal(5)
            done()
          })
        })
      })
    })

    describe('eagerly loaded objects', function() {
      beforeEach(function(done) {
        var self = this
        this.UserEager = this.sequelize.define('UserEagerLoadingSaves', {
          username: DataTypes.STRING,
          age: DataTypes.INTEGER
        }, { timestamps: false })

        this.ProjectEager = this.sequelize.define('ProjectEagerLoadingSaves', {
          title: DataTypes.STRING,
          overdue_days: DataTypes.INTEGER
        }, { timestamps: false })

        this.UserEager.hasMany(this.ProjectEager,   { as: 'Projects'  })
        this.ProjectEager.belongsTo(this.UserEager, { as: 'Poobah'    })

        self.UserEager.sync({force: true}).success(function() {
          self.ProjectEager.sync({force: true}).success(function() {
            done()
          })
        })
      })

      it('saves one object that has a collection of eagerly loaded objects', function(done) {
        var self = this
        this.UserEager.create({ username: 'joe', age: 1 }).success(function(user) {
          self.ProjectEager.create({ title: 'project-joe1', overdue_days: 0 }).success(function(project1) {
            self.ProjectEager.create({ title: 'project-joe2', overdue_days: 0 }).success(function(project2)  {
              user.setProjects([project1, project2]).success(function() {
                self.UserEager.find({where: {age: 1}, include: [{model: self.ProjectEager, as: 'Projects'}]}).success(function(user) {
                  expect(user.username).to.equal('joe')
                  expect(user.age).to.equal(1)
                  expect(user.projects).to.exist
                  expect(user.projects.length).to.equal(2)

                  user.age = user.age + 1 // happy birthday joe

                  user.save().done(function(err) {
                    expect(err).not.to.be.ok

                    expect(user.username).to.equal('joe')
                    expect(user.age).to.equal(2)
                    expect(user.projects).to.exist
                    expect(user.projects.length).to.equal(2)
                    done()
                  })
                })
              })
            })
          })
        })
      })

      it('saves many objects that each a have collection of eagerly loaded objects', function(done) {
        var self = this
        this.UserEager.create({ username: 'bart', age: 20 }).success(function(bart) {
          self.UserEager.create({ username: 'lisa', age: 20 }).success(function(lisa) {
            self.ProjectEager.create({ title: 'detention1', overdue_days: 0 }).success(function(detention1) {
              self.ProjectEager.create({ title: 'detention2', overdue_days: 0 }).success(function(detention2)  {
                self.ProjectEager.create({ title: 'exam1', overdue_days: 0 }).success(function(exam1) {
                  self.ProjectEager.create({ title: 'exam2', overdue_days: 0 }).success(function(exam2)  {
                    bart.setProjects([detention1, detention2]).success(function() {
                      lisa.setProjects([exam1, exam2]).success(function() {
                        self.UserEager.findAll({where: {age: 20}, order: 'username ASC', include: [{model: self.ProjectEager, as: 'Projects'}]}).success(function(simpsons) {
                          var _bart, _lisa

                          expect(simpsons.length).to.equal(2)

                          _bart = simpsons[0]
                          _lisa = simpsons[1]

                          expect(_bart.projects).to.exist
                          expect(_lisa.projects).to.exist
                          expect(_bart.projects.length).to.equal(2)
                          expect(_lisa.projects.length).to.equal(2)

                          _bart.age = _bart.age + 1 // happy birthday bart - off to Moe's

                          _bart.save().success(function(savedbart) {
                            expect(savedbart.username).to.equal('bart')
                            expect(savedbart.age).to.equal(21)

                            _lisa.username = 'lsimpson'

                            _lisa.save().success(function(savedlisa) {
                              expect(savedlisa.username).to.equal('lsimpson')
                              expect(savedlisa.age).to.equal(20)

                              done()
                            })
                          })
                        })
                      })
                    })
                  })
                })
              })
            })
          })
        })
      })

      it('saves many objects that each has one eagerly loaded object (to which they belong)', function(done) {
        var self = this
        this.UserEager.create({ username: 'poobah', age: 18 }).success(function(user) {
          self.ProjectEager.create({ title: 'homework', overdue_days: 10 }).success(function(homework) {
            self.ProjectEager.create({ title: 'party', overdue_days: 2 }).success(function(party)  {
              user.setProjects([homework, party]).success(function() {
                self.ProjectEager.findAll({include: [{model: self.UserEager, as: 'Poobah'}]}).success(function(projects) {
                  expect(projects.length).to.equal(2)
                  expect(projects[0].poobah).to.exist
                  expect(projects[1].poobah).to.exist
                  expect(projects[0].poobah.username).to.equal('poobah')
                  expect(projects[1].poobah.username).to.equal('poobah')

                  projects[0].title        = 'partymore'
                  projects[1].title        = 'partymore'
                  projects[0].overdue_days = 0
                  projects[1].overdue_days = 0

                  projects[0].save().success(function() {
                    projects[1].save().success(function() {
                      self.ProjectEager.findAll({where: {title: 'partymore', overdue_days: 0}, include: [{model: self.UserEager, as: 'Poobah'}]}).success(function(savedprojects) {

                        expect(savedprojects.length).to.equal(2)
                        expect(savedprojects[0].poobah).to.exist
                        expect(savedprojects[1].poobah).to.exist
                        expect(savedprojects[0].poobah.username).to.equal('poobah')
                        expect(savedprojects[1].poobah.username).to.equal('poobah')

                        done()
                      })
                    })
                  })
                })
              })
            })
          })
        })
      })
    })
  })

  describe('toJSON', function() {
    beforeEach(function(done) {
      var self = this
      this.User = this.sequelize.define('UserWithUsernameAndAgeAndIsAdmin', {
        username: DataTypes.STRING,
        age:      DataTypes.INTEGER,
        isAdmin:  DataTypes.BOOLEAN
      }, { timestamps: false })

      this.Project = this.sequelize.define('NiceProject', { title: DataTypes.STRING }, { timestamps: false })

      this.User.hasMany(this.Project, { as: 'Projects' })
      this.Project.belongsTo(this.User, { as: 'LovelyUser' })

      this.User.sync({ force: true }).success(function() {
        self.Project.sync({ force: true }).success(function() {
          done()
        })
      })
    })

    it('returns an object containing all values', function(done) {
      var user = this.User.build({ username: 'test.user', age: 99, isAdmin: true })
      expect(user.toJSON()).to.deep.equal({ username: 'test.user', age: 99, isAdmin: true, id: null })
      done()
    })

    it('returns a response that can be stringified', function(done) {
      var user = this.User.build({ username: 'test.user', age: 99, isAdmin: true })
      expect(JSON.stringify(user)).to.deep.equal('{"username":"test.user","age":99,"isAdmin":true,"id":null}')
      done()
    })

    it('returns a response that can be stringified and then parsed', function(done) {
      var user = this.User.build({ username: 'test.user', age: 99, isAdmin: true })
      expect(JSON.parse(JSON.stringify(user))).to.deep.equal({ username: 'test.user', age: 99, isAdmin: true, id: null })
      done()
    })

    it('includes the eagerly loaded associations', function(done) {
      var self = this
      this.User.create({ username: 'fnord', age: 1, isAdmin: true }).success(function(user) {
        self.Project.create({ title: 'fnord' }).success(function(project) {
          user.setProjects([ project ]).success(function() {
            self.User.findAll({include: [ { model: self.Project, as: 'Projects' } ]}).success(function(users) {
              var _user = users[0]

              expect(_user.projects).to.exist
              expect(JSON.parse(JSON.stringify(_user)).projects).to.exist

              self.Project.findAll({include: [ { model: self.User, as: 'LovelyUser' } ]}).success(function(projects) {
                var _project = projects[0]

                expect(_project.lovelyUser).to.exist
                expect(JSON.parse(JSON.stringify(_project)).lovelyUser).to.exist

                done()
              })
            })
          })
        })
      })
    })
  })

  describe('findAll', function() {
    beforeEach(function(done) {
      this.ParanoidUser = this.sequelize.define('ParanoidUser', {
        username: { type: DataTypes.STRING }
      }, { paranoid: true })

      this.ParanoidUser.hasOne(this.ParanoidUser)
      this.ParanoidUser.sync({ force: true }).success(function() {
        done()
      })
    })

    it("escapes a single single quotes properly in where clauses", function(done) {
      var self = this

      this.User
        .create({ username: "user'name" })
        .success(function() {
          self.User.findAll({
            where: { username: "user'name" }
          }).success(function(users) {
            expect(users.length).to.equal(1)
            expect(users[0].username).to.equal("user'name")
            done()
          })
        })
    })

    it("escapes two single quotes properly in where clauses", function(done) {
      var self = this

      this.User
        .create({ username: "user''name" })
        .success(function() {
          self.User.findAll({
            where: { username: "user''name" }
          }).success(function(users) {
            expect(users.length).to.equal(1)
            expect(users[0].username).to.equal("user''name")
            done()
          })
        })
    })

    it("returns the timestamps if no attributes have been specified", function(done) {
      var self = this
      this.User.create({ username: 'fnord' }).success(function() {
        self.User.findAll().success(function(users) {
          expect(users[0].createdAt).to.exist
          done()
        })
      })
    })

    it("does not return the timestamps if the username attribute has been specified", function(done) {
      var self = this
      this.User.create({ username: 'fnord' }).success(function() {
        self.User.findAll({ attributes: ['username'] }).success(function(users) {
          expect(users[0].createdAt).not.to.exist
          expect(users[0].username).to.exist
          done()
        })
      })
    })

    it("creates the deletedAt property, when defining paranoid as true", function(done) {
      var self = this
      this.ParanoidUser.create({ username: 'fnord' }).success(function() {
        self.ParanoidUser.findAll().success(function(users) {
          expect(users[0].deletedAt).to.be.null
          done()
        })
      })
    })

    it('destroys a record with a primary key of something other than id', function(done) {
      var UserDestroy = this.sequelize.define('UserDestroy', {
        newId: {
          type: DataTypes.STRING,
          primaryKey: true
        },
        email: DataTypes.STRING
      })

      UserDestroy.sync().success(function() {
        UserDestroy.create({newId: '123ABC', email: 'hello'}).success(function() {
          UserDestroy.find({where: {email: 'hello'}}).success(function(user) {
            user.destroy().on('sql', function(sql) {
              if (dialect === "postgres" || dialect === "postgres-native") {
                expect(sql).to.equal('DELETE FROM "UserDestroys" WHERE "newId" IN (SELECT "newId" FROM "UserDestroys" WHERE "newId"=\'123ABC\' LIMIT 1)')
              }
              else if (Support.dialectIsMySQL()) {
                expect(sql).to.equal("DELETE FROM `UserDestroys` WHERE `newId`='123ABC' LIMIT 1")
              } else {
                expect(sql).to.equal("DELETE FROM `UserDestroys` WHERE `newId`='123ABC'")
              }
              done()
            })
          })
        })
      })
    })

    it("sets deletedAt property to a specific date when deleting an instance", function(done) {
      var self = this
      this.ParanoidUser.create({ username: 'fnord' }).success(function() {
        self.ParanoidUser.findAll().success(function(users) {
          users[0].destroy().success(function(user) {
            expect(user.deletedAt.getMonth).to.exist
            done()
          })
        })
      })
    })

    it("keeps the deletedAt-attribute with value null, when running updateAttributes", function(done) {
      var self = this
      this.ParanoidUser.create({ username: 'fnord' }).success(function() {
        self.ParanoidUser.findAll().success(function(users) {
          users[0].updateAttributes({username: 'newFnord'}).success(function(user) {
            expect(user.deletedAt).not.to.exist
            done()
          })
        })
      })
    })

    it("keeps the deletedAt-attribute with value null, when updating associations", function(done) {
      var self = this
      this.ParanoidUser.create({ username: 'fnord' }).success(function() {
        self.ParanoidUser.findAll().success(function(users) {
          self.ParanoidUser.create({ username: 'linkedFnord' }).success(function(linkedUser) {
            users[0].setParanoidUser( linkedUser ).success(function(user) {
              expect(user.deletedAt).not.to.exist
              done()
            })
          })
        })
      })
    })

    it("can reuse query option objects", function(done) {
      var self = this
      this.User.create({ username: 'fnord' }).success(function() {
        var query = { where: { username: 'fnord' }}

        self.User.findAll(query).success(function(users) {
          expect(users[0].username).to.equal('fnord')
          self.User.findAll(query).success(function(users) {
            expect(users[0].username).to.equal('fnord')
            done()
          })
        })
      })
    })
  })

  describe('find', function() {
    it("can reuse query option objects", function(done) {
      var self = this
      this.User.create({ username: 'fnord' }).success(function() {
        var query = { where: { username: 'fnord' }}

        self.User.find(query).success(function(user) {
          expect(user.username).to.equal('fnord')

          self.User.find(query).success(function(user) {
            expect(user.username).to.equal('fnord')
            done()
          })
        })
      })
    })
    it("returns null for null, undefined, and unset boolean values", function(done) {
      var Setting = this.sequelize.define('SettingHelper', {
        setting_key: DataTypes.STRING,
          bool_value: { type: DataTypes.BOOLEAN, allowNull: true },
          bool_value2: { type: DataTypes.BOOLEAN, allowNull: true },
          bool_value3: { type: DataTypes.BOOLEAN, allowNull: true }
      }, { timestamps: false, logging: false })

      Setting.sync({ force: true }).success(function() {
        Setting.create({ setting_key: 'test', bool_value: null, bool_value2: undefined }).success(function() {
          Setting.find({ where: { setting_key: 'test' } }).success(function(setting) {
            expect(setting.bool_value).to.equal(null)
            expect(setting.bool_value2).to.equal(null)
            expect(setting.bool_value3).to.equal(null)
            done()
          })
        })
      })
    })
  })

  describe('equals', function() {
    it("can compare records with Date field", function(done) {
      var self = this
      this.User.create({ username: 'fnord' }).success(function(user1) {
        var query = { where: { username: 'fnord' }}

        self.User.find(query).success(function(user2) {
          expect(user1.equals(user2)).to.be.true
          done()
        })
      })
    })
  })

  describe('values', function() {
    it('returns all values', function(done) {
      var User = this.sequelize.define('UserHelper', {
        username: DataTypes.STRING
      }, { timestamps: false, logging: false })

      User.sync().success(function() {
        var user = User.build({ username: 'foo' })
        expect(user.values).to.deep.equal({ username: "foo", id: null })
        done()
      })
    })
  })

  describe('updateAttributes', function() {
    it('supports transactions', function(done) {
      Support.prepareTransactionTest(this.sequelize, function(sequelize) {
        var User = sequelize.define('User', { username: Support.Sequelize.STRING })

        User.sync({ force: true }).success(function() {
          User.create({ username: 'foo' }).success(function(user) {
            sequelize.transaction(function(t) {
              user.updateAttributes({ username: 'bar' }, { transaction: t }).success(function() {
                User.all().success(function(users1) {
                  User.all({ transaction: t }).success(function(users2) {
                    expect(users1[0].username).to.equal('foo')
                    expect(users2[0].username).to.equal('bar')
                    t.rollback().success(function(){ done() })
                  })
                })
              })
            })
          })
        })
      })
    })

    it("updates attributes in the database", function(done) {
      this.User.create({ username: 'user' }).success(function(user) {
        expect(user.username).to.equal('user')
        user.updateAttributes({ username: 'person' }).success(function(user) {
          expect(user.username).to.equal('person')
          done()
        })
      })
    })

    it("ignores unknown attributes", function(done) {
      this.User.create({ username: 'user' }).success(function(user) {
        user.updateAttributes({ username: 'person', foo: 'bar'}).success(function(user) {
          expect(user.username).to.equal('person')
          expect(user.foo).not.to.exist
          done()
        })
      })
    })

    it("doesn't update primary keys or timestamps", function(done) {
      var User = this.sequelize.define('User' + config.rand(), {
        name: DataTypes.STRING,
        bio: DataTypes.TEXT,
        identifier: {type: DataTypes.STRING, primaryKey: true}
      })

      User.sync({ force: true }).success(function(){
        User.create({
          name: 'snafu',
          identifier: 'identifier'
        }).success(function(user) {
          var oldCreatedAt  = user.createdAt
            , oldUpdatedAt  = user.updatedAt
            , oldIdentifier = user.identifier

          setTimeout(function () {
            user.updateAttributes({
              name: 'foobar',
              createdAt: new Date(2000, 1, 1),
              identifier: 'another identifier'
            }).success(function(user) {
              expect(new Date(user.createdAt)).to.equalDate(new Date(oldCreatedAt))
              expect(new Date(user.updatedAt)).to.not.equalTime(new Date(oldUpdatedAt))
              expect(user.identifier).to.equal(oldIdentifier)
              done()
            })
          }, 1000)
        })
      })
    })

    it("uses primary keys in where clause", function(done) {
      var User = this.sequelize.define('User' + config.rand(), {
        name: DataTypes.STRING,
        bio: DataTypes.TEXT,
        identifier: {type: DataTypes.STRING, primaryKey: true}
      })

      User.sync({ force: true }).success(function(){
        User.create({
          name: 'snafu',
          identifier: 'identifier'
        }).success(function(user) {
          var emitter = user.updateAttributes({name: 'foobar'})
          emitter.on('sql', function(sql) {
            expect(sql).to.match(/WHERE [`"]identifier[`"]..identifier./)
            done()
          })
        })
      })
    })

    it('stores and restores null values', function(done) {
      var Download = this.sequelize.define('download', {
        startedAt: DataTypes.DATE,
        canceledAt: DataTypes.DATE,
        finishedAt: DataTypes.DATE
      })

      Download.sync().success(function() {
        Download.create({
          startedAt: new Date()
        }).success(function(download) {
          expect(download.startedAt instanceof Date).to.be.true
          expect(download.canceledAt).to.not.be.ok
          expect(download.finishedAt).to.not.be.ok

          download.updateAttributes({
            canceledAt: new Date()
          }).success(function(download) {
            expect(download.startedAt instanceof Date).to.be.true
            expect(download.canceledAt instanceof Date).to.be.true
            expect(download.finishedAt).to.not.be.ok

            Download.all({
              where: (dialect === 'postgres' ? '"finishedAt" IS NULL' : "`finishedAt` IS NULL")
            }).success(function(downloads) {
              downloads.forEach(function(download) {
                expect(download.startedAt instanceof Date).to.be.true
                expect(download.canceledAt instanceof Date).to.be.true
                expect(download.finishedAt).to.not.be.ok
                done()
              })
            })
          })
        })
      })
    })
  })

  describe('destroy', function() {
    it('supports transactions', function(done) {
      Support.prepareTransactionTest(this.sequelize, function(sequelize) {
        var User = sequelize.define('User', { username: Support.Sequelize.STRING })

        User.sync({ force: true }).success(function() {
          User.create({ username: 'foo' }).success(function(user) {
            sequelize.transaction(function(t) {
              user.destroy({ transaction: t }).success(function() {
                User.count().success(function(count1) {
                  User.count({ transaction: t }).success(function(count2) {
                    expect(count1).to.equal(1)
                    expect(count2).to.equal(0)
                    t.rollback().success(function() { done() })
                  })
                })
              })
            })
          })
        })
      })
    })

    it('deletes a record from the database if dao is not paranoid', function(done) {
      var UserDestroy = this.sequelize.define('UserDestroy', {
          name: Support.Sequelize.STRING,
          bio: Support.Sequelize.TEXT
        })

      UserDestroy.sync({ force: true }).success(function() {
        UserDestroy.create({name: 'hallo', bio: 'welt'}).success(function(u) {
          UserDestroy.all().success(function(users) {
            expect(users.length).to.equal(1)
            u.destroy().success(function() {
              UserDestroy.all().success(function(users) {
                expect(users.length).to.equal(0)
                done()
              })
            })
          })
        })
      })
    })

    it('allows sql logging of delete statements', function(done) {
      var UserDelete = this.sequelize.define('UserDelete', {
          name: Support.Sequelize.STRING,
          bio: Support.Sequelize.TEXT
        })

      UserDelete.sync({ force: true }).success(function() {
        UserDelete.create({name: 'hallo', bio: 'welt'}).success(function(u) {
          UserDelete.all().success(function(users) {
            expect(users.length).to.equal(1)
            u.destroy().on('sql', function(sql) {
              expect(sql).to.exist
              expect(sql.toUpperCase().indexOf("DELETE")).to.be.above(-1)
              done()
            })
          })
        })
      })
    })
  })
})<|MERGE_RESOLUTION|>--- conflicted
+++ resolved
@@ -853,7 +853,7 @@
         expect(err).to.be.instanceof(Object)
         expect(err.validateTest).to.be.instanceof(Array)
         expect(err.validateTest[0]).to.exist
-        expect(err.validateTest[0]).to.equal('Validation isInt failed: validateTest')
+        expect(err.validateTest[0]).to.equal('Validation isInt failed')
         done()
       })
     })
@@ -879,11 +879,7 @@
           expect(err.validateTest).to.exist
           expect(err.validateTest).to.be.instanceof(Array)
           expect(err.validateTest[0]).to.exist
-<<<<<<< HEAD
-          expect(err.validateTest[0].indexOf('Invalid integer')).to.be.above(-1)
-=======
-          expect(err.validateTest[0]).to.equal('Validation isInt failed: validateTest')
->>>>>>> 5677d65f
+          expect(err.validateTest[0]).to.equal('Validation isInt failed')
           done()
         })
       })
